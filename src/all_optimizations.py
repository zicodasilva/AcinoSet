from argparse import ArgumentParser

# imports from notebooks
import os
import pickle
import numpy as np
import sympy as sp
import pandas as pd
import matplotlib.pyplot as plt
import pathlib
from glob import glob
from time import time
from scipy.stats import linregress
from pyomo.environ import *
from pyomo.opt import SolverFactory, SolverStatus, TerminationCondition
from lib import misc, utils, app
from lib.calib import triangulate_points_fisheye, project_points_fisheye

plt.style.use(os.path.join('..', 'configs', 'mplstyle.yaml'))


<<<<<<< HEAD
def fte(DATA_DIR, start_frame, end_frame, dlc_thresh, plot: bool = False):
=======
def fte(DATA_DIR, start_frame, end_frame, dlc_thresh):
>>>>>>> c3e44bd8
    # PLOT OF REDESCENDING, ABSOLUTE AND QUADRATIC COST FUNCTIONS
    # we use a redescending cost to stop outliers affecting the optimisation negatively
    redesc_a = 3
    redesc_b = 10
    redesc_c = 20

    # plot
    r_x = np.arange(-20, 20, 1e-1)
    r_y1 = [misc.redescending_loss(i, redesc_a, redesc_b, redesc_c) for i in r_x]
    r_y2 = abs(r_x)
    r_y3 = r_x ** 2
    plt.figure()
    plt.plot(r_x,r_y1, label="Redescending")
    plt.plot(r_x,r_y2, label="Absolute (linear)")
    plt.plot(r_x,r_y3, label="Quadratic")
    ax = plt.gca()
    ax.set_ylim((-5, 50))
    ax.legend()
    if plot:
        plt.show(block=True)

    t0 = time()

    assert os.path.exists(DATA_DIR)
    OUT_DIR = os.path.join(DATA_DIR, 'fte')
    DLC_DIR = os.path.join(DATA_DIR, 'dlc')
    assert os.path.exists(DLC_DIR)
    os.makedirs(OUT_DIR, exist_ok=True)

    app.start_logging(os.path.join(OUT_DIR, 'fte.log'))

    # load video info
    res, fps, tot_frames, _ = app.get_vid_info(DATA_DIR) # path to original videos
    assert end_frame <= tot_frames, f'end_frame must be less than or equal to {tot_frames}'
    end_frame = tot_frames if end_frame == -1 else end_frame

    start_frame -= 1    # 0 based indexing
    assert start_frame >= 0
    N = end_frame - start_frame
    Ts = 1.0 / fps  # timestep

    ## ========= POSE FUNCTIONS ========
    #SYMBOLIC ROTATION MATRIX FUNCTIONS
    def rot_x(x):
        c = sp.cos(x)
        s = sp.sin(x)
        return sp.Matrix([
            [1, 0, 0],
            [0, c, s],
            [0, -s, c]
        ])

    def rot_y(y):
        c = sp.cos(y)
        s = sp.sin(y)
        return sp.Matrix([
            [c, 0, -s],
            [0, 1, 0],
            [s, 0, c]
        ])

    def rot_z(z):
        c = sp.cos(z)
        s = sp.sin(z)
        return sp.Matrix([
            [c, s, 0],
            [-s, c, 0],
            [0, 0, 1]
        ])

    L = 14  # number of joints in the cheetah model

    # defines arrays of angles, velocities and accelerations
    phi     = [sp.symbols(f"\\phi_{{{l}}}")   for l in range(L)]
    theta   = [sp.symbols(f"\\theta_{{{l}}}") for l in range(L)]
    psi     = [sp.symbols(f"\\psi_{{{l}}}")   for l in range(L)]

    #ROTATIONS
    RI_0 = rot_z(psi[0]) @ rot_x(phi[0]) @ rot_y(theta[0]) # head
    R0_I = RI_0.T
    RI_1 = rot_z(psi[1]) @ rot_x(phi[1]) @ rot_y(theta[1]) @ RI_0 # neck
    R1_I = RI_1.T
    RI_2 = rot_y(theta[2]) @ RI_1 # front torso
    R2_I = RI_2.T
    RI_3 = rot_z(psi[3])@ rot_x(phi[3]) @ rot_y(theta[3]) @ RI_2 # back torso
    R3_I = RI_3.T
    RI_4 = rot_z(psi[4]) @ rot_y(theta[4]) @ RI_3 # tail base
    R4_I = RI_4.T
    RI_5 = rot_z(psi[5]) @ rot_y(theta[5]) @ RI_4 # tail mid
    R5_I = RI_5.T
    RI_6 = rot_y(theta[6]) @ RI_2 # l_shoulder
    R6_I = RI_6.T
    RI_7 = rot_y(theta[7]) @ RI_6 # l_front_knee
    R7_I = RI_7.T
    RI_8 = rot_y(theta[8]) @ RI_2 # r_shoulder
    R8_I = RI_8.T
    RI_9 = rot_y(theta[9]) @ RI_8 # r_front_knee
    R9_I = RI_9.T
    RI_10 = rot_y(theta[10]) @ RI_3 # l_hip
    R10_I = RI_10.T
    RI_11 = rot_y(theta[11]) @ RI_10 # l_back_knee
    R11_I = RI_11.T
    RI_12 = rot_y(theta[12]) @ RI_3 # r_hip
    R12_I = RI_12.T
    RI_13 = rot_y(theta[13]) @ RI_12 # r_back_knee
    R13_I = RI_13.T

    # defines the position, velocities and accelerations in the inertial frame
    x,   y,   z   = sp.symbols("x y z")
    dx,  dy,  dz  = sp.symbols("\\dot{x} \\dot{y} \\dot{z}")
    ddx, ddy, ddz = sp.symbols("\\ddot{x} \\ddot{y} \\ddot{z}")
    # x_l, y_l, z_l = sp.symbols("x_l y_l z_l") # exclude lure for now


    # SYMBOLIC CHEETAH POSE POSITIONS
    p_head          = sp.Matrix([x, y, z])

    p_l_eye         = p_head         + R0_I  @ sp.Matrix([0, 0.03, 0])
    p_r_eye         = p_head         + R0_I  @ sp.Matrix([0, -0.03, 0])
    p_nose          = p_head         + R0_I  @ sp.Matrix([0.055, 0, -0.055])

    p_neck_base     = p_head         + R1_I  @ sp.Matrix([-0.28, 0, 0])
    p_spine         = p_neck_base    + R2_I  @ sp.Matrix([-0.37, 0, 0])

    p_tail_base     = p_spine        + R3_I  @ sp.Matrix([-0.37, 0, 0])
    p_tail_mid      = p_tail_base    + R4_I  @ sp.Matrix([-0.28, 0, 0])
    p_tail_tip      = p_tail_mid     + R5_I  @ sp.Matrix([-0.36, 0, 0])

    p_l_shoulder    = p_neck_base    + R2_I  @ sp.Matrix([-0.04, 0.08, -0.10])
    p_l_front_knee  = p_l_shoulder   + R6_I  @ sp.Matrix([0, 0, -0.24])
    p_l_front_ankle = p_l_front_knee + R7_I  @ sp.Matrix([0, 0, -0.28])

    p_r_shoulder    = p_neck_base    + R2_I  @ sp.Matrix([-0.04, -0.08, -0.10])
    p_r_front_knee  = p_r_shoulder   + R8_I  @ sp.Matrix([0, 0, -0.24])
    p_r_front_ankle = p_r_front_knee + R9_I  @ sp.Matrix([0, 0, -0.28])

    p_l_hip         = p_tail_base    + R3_I  @ sp.Matrix([0.12, 0.08, -0.06])
    p_l_back_knee   = p_l_hip        + R10_I @ sp.Matrix([0, 0, -0.32])
    p_l_back_ankle  = p_l_back_knee  + R11_I @ sp.Matrix([0, 0, -0.25])

    p_r_hip         = p_tail_base    + R3_I  @ sp.Matrix([0.12, -0.08, -0.06])
    p_r_back_knee   = p_r_hip        + R12_I @ sp.Matrix([0, 0, -0.32])
    p_r_back_ankle  = p_r_back_knee  + R13_I @ sp.Matrix([0, 0, -0.25])

    # p_lure          = sp.Matrix([x_l, y_l, z_l])

    # ========= LAMBDIFY SYMBOLIC FUNCTIONS ========
    positions = sp.Matrix([
        p_l_eye.T, p_r_eye.T, p_nose.T,
        p_neck_base.T, p_spine.T,
        p_tail_base.T, p_tail_mid.T, p_tail_tip.T,
        p_l_shoulder.T, p_l_front_knee.T, p_l_front_ankle.T,
        p_r_shoulder.T, p_r_front_knee.T, p_r_front_ankle.T,
        p_l_hip.T, p_l_back_knee.T, p_l_back_ankle.T,
        p_r_hip.T, p_r_back_knee.T, p_r_back_ankle.T,
    #     p_lure.T
    ])

    func_map = {"sin":sin, "cos":cos, "ImmutableDenseMatrix":np.array} 
    sym_list = [x, y, z,
                *phi, *theta, *psi, 
    #             x_l, y_l, z_l
               ]
    pose_to_3d = sp.lambdify(sym_list, positions, modules=[func_map])
    pos_funcs = []
    for i in range(positions.shape[0]):
        lamb = sp.lambdify(sym_list, positions[i,:], modules=[func_map])
        pos_funcs.append(lamb)

    # ========= PROJECTION FUNCTIONS ========
    def pt3d_to_2d(x, y, z, K, D, R, t):
        x_2d = x*R[0,0] + y*R[0,1] + z*R[0,2] + t.flatten()[0]
        y_2d = x*R[1,0] + y*R[1,1] + z*R[1,2] + t.flatten()[1]
        z_2d = x*R[2,0] + y*R[2,1] + z*R[2,2] + t.flatten()[2]
        #project onto camera plane
        a = x_2d/z_2d
        b = y_2d/z_2d
        #fisheye params
        r = (a**2 + b**2 +1e-12)**0.5
        th = atan(r)
        #distortion
        th_D = th * (1 + D[0]*th**2 + D[1]*th**4 + D[2]*th**6 + D[3]*th**8)
        x_P = a*th_D/r
        y_P = b*th_D/r
        u = K[0,0]*x_P + K[0,2]
        v = K[1,1]*y_P + K[1,2]
        return u, v

    def pt3d_to_x2d(x, y, z, K, D, R, t):
        u = pt3d_to_2d(x, y, z, K, D, R, t)[0]
        return u

<<<<<<< HEAD
    # SYMBOLIC CHEETAH POSE POSITIONS
    idx = misc.get_pose_params()
    x = sp.symbols(list(idx.keys()))
    positions = misc.get_3d_marker_coords(x)

    # ========= LAMBDIFY SYMBOLIC FUNCTIONS ========
    func_map = {"sin": sin, "cos": cos, "ImmutableDenseMatrix": np.array}
    pose_to_3d = sp.lambdify(x, positions, modules=[func_map])
    pos_funcs = []
    for i in range(positions.shape[0]):
        lamb = sp.lambdify(x, positions[i,:], modules=[func_map])
        pos_funcs.append(lamb)
=======
    def pt3d_to_y2d(x, y, z, K, D, R, t):
        v = pt3d_to_2d(x, y, z, K, D, R, t)[1]
        return v
>>>>>>> c3e44bd8

    # ========= IMPORT CAMERA & SCENE PARAMS ========
    K_arr, D_arr, R_arr, t_arr, cam_res, n_cams, scene_fpath = utils.find_scene_file(DATA_DIR)
    D_arr = D_arr.reshape((-1,4))

    # ========= IMPORT DATA ========
    markers = misc.get_markers()

    def get_meas_from_df(n, c, l, d):
        n_mask = points_2d_df["frame"]== n-1
        l_mask = points_2d_df["marker"]== markers[l-1]
        c_mask = points_2d_df["camera"]== c-1
        d_idx = {1:"x", 2:"y"}
        val = points_2d_df[n_mask & l_mask & c_mask]
        return val[d_idx[d]].values[0]

    def get_likelihood_from_df(n, c, l):
        n_mask = points_2d_df["frame"]== n-1
        l_mask = points_2d_df["marker"]== markers[l-1]
        c_mask = points_2d_df["camera"]== c-1
        val = points_2d_df[n_mask & l_mask & c_mask]
        return val["likelihood"].values[0]

    proj_funcs = [pt3d_to_x2d, pt3d_to_y2d]

    R = 5 # measurement standard deviation

    Q = [ # model parameters variance
        4, 7, 5, # x, y, z
        13, 32, 0, 10, 0, 0, 0, 0, 0, 0, 0, 0, 0, 0, #  phi_1, ... , phi_14
        9, 18, 43, 53, 90, 118, 247, 186, 194, 164, 295, 243, 334, 149, # theta_1, ... , theta_n
        26, 12, 0, 34, 43, 51, 0, 0, 0, 0, 0, 0, 0, 0, # psi_1, ... , psi_n
    #     ?, ?, ? # lure's x, y, z variance
    ]
    Q = np.array(Q, dtype=np.float64)**2

    #===================================================
    #                   Load in data
    #===================================================
    print("Loading data")

    df_paths = glob(os.path.join(DLC_DIR, '*.h5'))

    points_2d_df = utils.load_dlc_points_as_df(df_paths, verbose=False)
    points_3d_df = utils.get_pairwise_3d_points_from_df(
        points_2d_df[points_2d_df['likelihood']>dlc_thresh],
        K_arr, D_arr, R_arr, t_arr,
        triangulate_points_fisheye
    )

    # estimate initial points
    nose_pts = points_3d_df[points_3d_df["marker"]=="nose"][["frame", "x", "y", "z"]].values
    x_slope, x_intercept, *_ = linregress(nose_pts[:,0], nose_pts[:,1])
    y_slope, y_intercept, *_ = linregress(nose_pts[:,0], nose_pts[:,2])
    z_slope, z_intercept, *_ = linregress(nose_pts[:,0], nose_pts[:,3])
    frame_est = np.arange(end_frame)
    x_est = frame_est*x_slope + x_intercept
    y_est = frame_est*y_slope + y_intercept
    z_est = frame_est*z_slope + z_intercept
    psi_est = np.arctan2(y_slope, x_slope)

    #===================================================
    #                   Optimisation
    #===================================================
    print("\nStarted Optimisation")
    m = ConcreteModel(name = "Cheetah from measurements")
    m.Ts = Ts

    # ===== SETS =====
    N = end_frame-start_frame # number of timesteps in trajectory
    P = 3 + len(phi)+len(theta)+len(psi)# + 3  # number of pose parameters (x, y, z, phi_1..n, theta_1..n, psi_1..n, x_l, y_l, z_l)
    L = len(pos_funcs) # number of dlc labels per frame
    C = len(K_arr) # number of cameras
    D2 = 2 # dimensionality of measurements
    D3 = 3 # dimensionality of measurements

    m.N = RangeSet(N)
    m.P = RangeSet(P)
    m.L = RangeSet(L)
    m.C = RangeSet(C)
    m.D2 = RangeSet(D2)
    m.D3 = RangeSet(D3)

    # ======= WEIGHTS =======
    def init_meas_weights(model, n, c, l):
        likelihood = get_likelihood_from_df(n+start_frame, c, l)
        if likelihood > dlc_thresh:
            return 1/R
        else:
            return 0
    m.meas_err_weight = Param(m.N, m.C, m.L, initialize=init_meas_weights, mutable=True)  # IndexError: index 0 is out of bounds for axis 0 with size 0 means that N is too large

    def init_model_weights(m, p):
        if Q[p-1] != 0.0:
            return 1/Q[p-1]
        else:
            return 0
    m.model_err_weight = Param(m.P, initialize=init_model_weights)

    # ===== PARAMETERS =====
    print("Initialising params & variables")

    def init_measurements_df(m, n, c, l, d2):
        return get_meas_from_df(n+start_frame, c, l, d2)
    m.meas = Param(m.N, m.C, m.L, m.D2, initialize=init_measurements_df)

    # ===== VARIABLES =====
    m.x = Var(m.N, m.P) #position
    m.dx = Var(m.N, m.P) #velocity
    m.ddx = Var(m.N, m.P) #acceleration
    m.poses = Var(m.N, m.L, m.D3)
    m.slack_model = Var(m.N, m.P)
    m.slack_meas = Var(m.N, m.C, m.L, m.D2, initialize=0.0)

    # ===== VARIABLES INITIALIZATION =====
    init_x = np.zeros((N, P))
    init_x[:,0] = x_est[start_frame: start_frame+N] #x # change this to [start_frame: end_frame]?
    init_x[:,1] = y_est[start_frame: start_frame+N] #y
    init_x[:,2] = z_est[start_frame: start_frame+N] #z
    init_x[:,31] = psi_est # yaw = psi
    init_dx = np.zeros((N, P))
    init_ddx = np.zeros((N, P))
    for n in m.N:
        for p in m.P:
            if n<len(init_x): #init using known values
                m.x[n,p].value = init_x[n-1,p-1]
                m.dx[n,p].value = init_dx[n-1,p-1]
                m.ddx[n,p].value = init_ddx[n-1,p-1]
            else: #init using last known value
                m.x[n,p].value = init_x[-1,p-1]
                m.dx[n,p].value = init_dx[-1,p-1]
                m.ddx[n,p].value = init_ddx[-1,p-1]
        #init pose
        var_list = [m.x[n,p].value for p in range(1, P+1)]
        for l in m.L:
            [pos] = pos_funcs[l-1](*var_list)
            for d3 in m.D3:
                m.poses[n,l,d3].value = pos[d3-1]

    # ===== CONSTRAINTS =====
    # 3D POSE
    def pose_constraint(m,n,l,d3):
        #get 3d points
        var_list = [m.x[n,p] for p in range(1, P+1)]
        [pos] = pos_funcs[l-1](*var_list)
        return pos[d3-1] == m.poses[n,l,d3]

    m.pose_constraint = Constraint(m.N, m.L, m.D3, rule=pose_constraint)

    # INTEGRATION
    print("Numerical integration")
    def backwards_euler_pos(m,n,p): # position
        if n > 1:
    #             return m.x[n,p] == m.x[n-1,p] + m.h*m.dx[n-1,p] + m.h**2 * m.ddx[n-1,p]/2
            return m.x[n,p] == m.x[n-1,p] + m.Ts*m.dx[n,p]

        else:
            return Constraint.Skip
    m.integrate_p = Constraint(m.N, m.P, rule = backwards_euler_pos)

    def backwards_euler_vel(m,n,p): # velocity
        if n > 1:
            return m.dx[n,p] == m.dx[n-1,p] + m.Ts*m.ddx[n,p]
        else:
            return Constraint.Skip
    m.integrate_v = Constraint(m.N, m.P, rule = backwards_euler_vel)

    # MODEL
    def constant_acc(m, n, p):
        if n > 1:
            return m.ddx[n,p] == m.ddx[n-1,p] + m.slack_model[n,p]
        else:
            return Constraint.Skip
    m.constant_acc = Constraint(m.N, m.P, rule = constant_acc)

    # MEASUREMENT
    def measurement_constraints(m, n, c, l, d2):
        #project
        K, D, R, t = K_arr[c-1], D_arr[c-1], R_arr[c-1], t_arr[c-1]
        x, y, z = m.poses[n,l,1], m.poses[n,l,2], m.poses[n,l,3]
        return proj_funcs[d2-1](x, y, z, K, D, R, t) - m.meas[n, c, l, d2] - m.slack_meas[n, c, l, d2] ==0
    m.measurement = Constraint(m.N, m.C, m.L, m.D2, rule = measurement_constraints)

    #===== POSE CONSTRAINTS (Note 1 based indexing for pyomo!!!!...@#^!@#&) =====
    #Head
    def head_psi_0(m,n):
        return abs(m.x[n,4]) <= np.pi/6
    m.head_psi_0 = Constraint(m.N, rule=head_psi_0)
    def head_theta_0(m,n):
        return abs(m.x[n,18]) <= np.pi/6
    m.head_theta_0 = Constraint(m.N, rule=head_theta_0)

    #Neck
    def neck_phi_1(m,n):
        return abs(m.x[n,5]) <= np.pi/6
    m.neck_phi_1 = Constraint(m.N, rule=neck_phi_1)
    def neck_theta_1(m,n):
        return abs(m.x[n,19]) <= np.pi/6
    m.neck_theta_1 = Constraint(m.N, rule=neck_theta_1)
    def neck_psi_1(m,n):
        return abs(m.x[n,33]) <= np.pi/6
    m.neck_psi_1 = Constraint(m.N, rule=neck_psi_1)

    #Front torso
    def front_torso_theta_2(m,n):
        return abs(m.x[n,20]) <= np.pi/6
    m.front_torso_theta_2 = Constraint(m.N, rule=front_torso_theta_2)

    #Back torso
    def back_torso_theta_3(m,n):
        return abs(m.x[n,21]) <= np.pi/6
    m.back_torso_theta_3 = Constraint(m.N, rule=back_torso_theta_3)
    def back_torso_phi_3(m,n):
        return abs(m.x[n,7]) <= np.pi/6
    m.back_torso_phi_3 = Constraint(m.N, rule=back_torso_phi_3)
    def back_torso_psi_3(m,n):
        return abs(m.x[n,35]) <= np.pi/6
    m.back_torso_psi_3 = Constraint(m.N, rule=back_torso_psi_3)

    #Tail base
    def tail_base_theta_4(m,n):
        return abs(m.x[n,22]) <= np.pi/1.5
    m.tail_base_theta_4 = Constraint(m.N, rule=tail_base_theta_4)
    def tail_base_psi_4(m,n):
        return abs(m.x[n,36]) <= np.pi/1.5
    m.tail_base_psi_4 = Constraint(m.N, rule=tail_base_psi_4)

    #Tail mid
    def tail_mid_theta_5(m,n):
        return abs(m.x[n,23]) <= np.pi/1.5
    m.tail_mid_theta_5 = Constraint(m.N, rule=tail_mid_theta_5)
    def tail_mid_psi_5(m,n):
<<<<<<< HEAD
        return abs(m.x[n,idx['psi_5']]) <= np.pi/1.5
=======
        return abs(m.x[n,37]) <= np.pi/1.5 
>>>>>>> c3e44bd8
    m.tail_mid_psi_5 = Constraint(m.N, rule=tail_mid_psi_5)

    #Front left leg
    def l_shoulder_theta_6(m,n):
        return abs(m.x[n,24]) <= np.pi/2
    m.l_shoulder_theta_6 = Constraint(m.N, rule=l_shoulder_theta_6)
    def l_front_knee_theta_7(m,n):
        return abs(m.x[n,25] + np.pi/2) <= np.pi/2
    m.l_front_knee_theta_7 = Constraint(m.N, rule=l_front_knee_theta_7)

    #Front right leg
    def r_shoulder_theta_8(m,n):
        return abs(m.x[n,26]) <= np.pi/2
    m.r_shoulder_theta_8 = Constraint(m.N, rule=r_shoulder_theta_8)
    def r_front_knee_theta_9(m,n):
        return abs(m.x[n,27] + np.pi/2) <= np.pi/2
    m.r_front_knee_theta_9 = Constraint(m.N, rule=r_front_knee_theta_9)

    #Back left leg
    def l_hip_theta_10(m,n):
        return abs(m.x[n,28]) <= np.pi/2
    m.l_hip_theta_10 = Constraint(m.N, rule=l_hip_theta_10)
    def l_back_knee_theta_11(m,n):
        return abs(m.x[n,29] - np.pi/2) <= np.pi/2
    m.l_back_knee_theta_11 = Constraint(m.N, rule=l_back_knee_theta_11)

    #Back right leg
    def r_hip_theta_12(m,n):
        return abs(m.x[n,30]) <= np.pi/2
    m.r_hip_theta_12 = Constraint(m.N, rule=r_hip_theta_12)
    def r_back_knee_theta_13(m,n):
        return abs(m.x[n,31] - np.pi/2) <= np.pi/2
    m.r_back_knee_theta_13 = Constraint(m.N, rule=r_back_knee_theta_13)

    # ======= OBJECTIVE FUNCTION =======
    def obj(m):
        slack_model_err = 0.0
        slack_meas_err = 0.0
        for n in m.N:
            #Model Error
            for p in m.P:
                slack_model_err += m.model_err_weight[p] * m.slack_model[n, p] ** 2
            #Measurement Error
            for l in m.L:
                for c in m.C:
                    for d2 in m.D2:
                        slack_meas_err += misc.redescending_loss(m.meas_err_weight[n, c, l] * m.slack_meas[n, c, l, d2], redesc_a, redesc_b, redesc_c)
        return slack_meas_err + slack_model_err

    m.obj = Objective(rule = obj)

    # RUN THE SOLVER
    opt = SolverFactory(
        'ipopt',
        # executable='./CoinIpopt/build/bin/ipopt'
    )

    # solver options
    opt.options["print_level"] = 5
    opt.options["max_iter"] = 10000
    opt.options["max_cpu_time"] = 3600
    opt.options["tol"] = 1e-1
    opt.options["OF_print_timing_statistics"] = "yes"
    opt.options["OF_print_frequency_iter"] = 10
    opt.options["OF_hessian_approximation"] = "limited-memory"
    # opt.options["linear_solver"] = "ma86"

    t1 = time()
    print("\nInitialization took {0:.2f} seconds\n".format(t1 - t0))

    t0 = time()
    results = opt.solve(m, tee=True)
    t1 = time()
    print("\nOptimization took {0:.2f} seconds\n".format(t1 - t0))

    app.stop_logging()

    # ===== SAVE FTE RESULTS =====

    def convert_m(m, pose_indices):
        x_optimised, dx_optimised, ddx_optimised = [], [], []
        for n in m.N:
            x_optimised.append([value(m.x[n, p]) for p in m.P])
            dx_optimised.append([value(m.dx[n, p]) for p in m.P])
            ddx_optimised.append([value(m.ddx[n, p]) for p in m.P])

        positions = [pose_to_3d(*states) for states in x_optimised]

        # remove zero-valued vars
        for n in m.N:
            n -= 1 # remember pyomo's 1-based indexing
            for p in pose_indices[::-1]:
                    assert x_optimised[n][p] == 0
                    del x_optimised[n][p]
                    del dx_optimised[n][p]
                    del ddx_optimised[n][p]

        states = dict(
            x=x_optimised,
            dx=dx_optimised,
            ddx=ddx_optimised,
        )
        return positions, states

    [unused_pose_indices] = np.where(Q == 0)
    positions, states = convert_m(m, unused_pose_indices)
    
    out_fpath = os.path.join(OUT_DIR, f"fte.pickle")
    app.save_optimised_cheetah(positions, out_fpath, extra_data=dict(**states, start_frame=start_frame))
    app.save_3d_cheetah_as_2d(positions, OUT_DIR, scene_fpath, markers, project_points_fisheye, start_frame)

    video_fpaths = glob(os.path.join(os.path.dirname(OUT_DIR), 'cam[1-9].mp4')) # original vids should be in the parent dir
    app.create_labeled_videos(video_fpaths, out_dir=OUT_DIR, draw_skeleton=True, pcutoff=dlc_thresh)

<<<<<<< HEAD
    fig_fpath= os.path.join(OUT_DIR, 'fte.pdf')
    app.plot_cheetah_states(x, out_fpath=fig_fpath)
    plt.close('all')


=======
    fig_fpath= os.path.join(OUT_DIR, 'fte.svg')
    app.plot_cheetah_states(states['x'], out_fpath=fig_fpath)
    
    
>>>>>>> c3e44bd8
def ekf(DATA_DIR, start_frame, end_frame, dlc_thresh):
    # ========= INIT VARS ========

    t0 = time()

    assert os.path.exists(DATA_DIR)
    OUT_DIR = os.path.join(DATA_DIR, 'ekf')
    DLC_DIR = os.path.join(DATA_DIR, 'dlc')
    assert os.path.exists(DLC_DIR)
    os.makedirs(OUT_DIR, exist_ok=True)

    app.start_logging(os.path.join(OUT_DIR, 'ekf.log'))

    idx = misc.get_pose_params() # define the indices for the states
    markers = misc.get_markers() # define DLC labels

    n_markers = len(markers)
    n_pose_params = len(idx)
    n_states = 3*n_pose_params
    vel_idx = n_states//3
    acc_idx = n_states*2//3

    derivs = {'d'+state: vel_idx+idx[state] for state in idx}
    derivs.update({'d'+state: vel_idx+derivs[state] for state in derivs})
    idx.update(derivs)

    # load video info
    res, fps, tot_frames, _ = app.get_vid_info(DATA_DIR) # path to original videos
    assert end_frame <= tot_frames, f'end_frame must be less than or equal to {tot_frames}'
    end_frame = tot_frames if end_frame == -1 else end_frame

    # Load extrinsic params
    k_arr, d_arr, r_arr, t_arr, cam_res, n_cams, scene_fpath = utils.find_scene_file(DATA_DIR)
    assert res == cam_res
    camera_params = [[K, D, R, T] for K, D, R, T in zip(k_arr, d_arr, r_arr, t_arr)]

    # other vars
    start_frame -= 1 # 0 based indexing
    assert start_frame >= 0
    n_frames = end_frame-start_frame
    sigma_bound = 3
    max_pixel_err = cam_res[0] # used in measurement covariance R
    sT = 1.0/fps # timestep

    # ========= FUNCTION DEFINITINOS ========

    def h_function(x: np.ndarray, k: np.ndarray, d: np.ndarray, r: np.ndarray, t: np.ndarray):
        """Returns a numpy array of the 2D marker pixel coordinates (shape Nx2) for a given state vector x and camera parameters k, d, r, t.
        """
        coords_3d = misc.get_3d_marker_coords(x)
        coords_2d = project_points_fisheye(coords_3d, k, d, r, t) # Project the 3D positions to 2D

        return coords_2d


    def predict_next_state(x: np.ndarray, dt: np.float32):
        """Returns a numpy array of the predicted states for a given state vector x and time delta dt.
        """
        acc_prediction = x[acc_idx:]
        vel_prediction = x[vel_idx:acc_idx] + dt*acc_prediction
        pos_prediction = x[:vel_idx] + dt*vel_prediction + (0.5*dt**2)*acc_prediction

        return np.concatenate([pos_prediction, vel_prediction, acc_prediction]).astype(np.float32)


    def numerical_jacobian(func, x: np.ndarray, *args):
        """Returns a numerically approximated jacobian of func with respect to x.
        Additional parameters will be passed to func using *args in the format: func(*x, *args)
        """
        n = len(x)
        eps = 1e-3

        fx = func(x, *args).flatten()
        xpeturb=x.copy()
        jac = np.empty((len(fx), n))
        for i in range(n):
            xpeturb[i] = xpeturb[i]+eps
            jac[:,i] = (func(xpeturb, *args).flatten() - fx)/eps
            xpeturb[i]=x[i]

        return jac


    # ========= LOAD DLC DATA ========

    # Load DLC 2D point files (.h5 outputs)
    dlc_2d_point_files = glob(os.path.join(DLC_DIR, '*.h5'))
    assert(len(dlc_2d_point_files) == n_cams), f"# of dlc '.h5' files != # of cams in {n_cams}_cam_scene_sba.json"

    # Load Measurement Data (pixels, likelihood)
    points_2d_df = utils.load_dlc_points_as_df(dlc_2d_point_files, verbose=False)

    points_3d_df = utils.get_pairwise_3d_points_from_df(
        points_2d_df[points_2d_df['likelihood']>dlc_thresh], # ignore points with low likelihood
        k_arr, d_arr.reshape((-1,4)), r_arr, t_arr,
        triangulate_points_fisheye
    )

    # Restructure dataframe
    points_df = points_2d_df.set_index(['frame', 'camera','marker'])
    points_df = points_df.stack().unstack(level=1).unstack(level=1).unstack()

    # Pixels array
    pixels_df = points_df.loc[:, (range(n_cams), markers, ['x','y'])]
    pixels_df = pixels_df.reindex(columns=pd.MultiIndex.from_product([range(n_cams), markers, ['x','y']]))
    pixels_arr = pixels_df.to_numpy() #shape - (n_frames, n_cams * n_markers * 2)

    # Likelihood array
    likelihood_df = points_df.loc[:, (range(n_cams), markers, 'likelihood')]
    likelihood_df = likelihood_df.reindex(columns=pd.MultiIndex.from_product([range(n_cams), markers, ['likelihood']]))
    likelihood_arr = likelihood_df.to_numpy() #shape - (n_frames, n_cams * n_markers * 1)

    # ========= INITIALIZE EKF MATRICES ========

    # estimate initial points
    states = np.zeros(n_states)

<<<<<<< HEAD
    try:
        lure_pts = points_3d_df[points_3d_df["marker"]=="lure"][["frame", "x", "y", "z"]].values
        lure_x_slope, lure_x_intercept, *_ = linregress(lure_pts[:,0], lure_pts[:,1])
        lure_y_slope, lure_y_intercept, *_ = linregress(lure_pts[:,0], lure_pts[:,2])
=======
    # try:
    #     lure_pts = points_3d_df[points_3d_df["marker"]=="lure"][["frame", "x", "y", "z"]].values
    #     lure_x_slope, lure_x_intercept, *_ = linregress(lure_pts[:,0], lure_pts[:,1]) 
    #     lure_y_slope, lure_y_intercept, *_ = linregress(lure_pts[:,0], lure_pts[:,2])
>>>>>>> c3e44bd8

    #     lure_x_est = start_frame*lure_x_slope + lure_x_intercept # initial lure x
    #     lure_y_est = start_frame*lure_y_slope + lure_y_intercept # initial lure y

    #     states[[idx['x_l'], idx['y_l']]] = [lure_x_est, lure_y_est]             # lure x & y in inertial
    #     states[[idx['dx_l'], idx['dy_l']]] = [lure_x_slope/sT, lure_y_slope/sT] # lure x & y velocity in inertial
    # except ValueError as e: # for when there is no lure data
    #     print(f"Lure initialisation error: '{e}' -> Lure states initialised to zero")

    points_3d_df = points_3d_df[points_3d_df['frame'].between(start_frame, end_frame-1)]

    nose_pts = points_3d_df[points_3d_df["marker"]=="nose"][["frame", "x", "y", "z"]].values
    nose_x_slope, nose_x_intercept, *_ = linregress(nose_pts[:,0], nose_pts[:,1])
    nose_y_slope, nose_y_intercept, *_ = linregress(nose_pts[:,0], nose_pts[:,2])

    nose_x_est = start_frame*nose_x_slope + nose_x_intercept # initial nose x
    nose_y_est = start_frame*nose_y_slope + nose_y_intercept # initial nose y
    nose_psi_est = np.arctan2(nose_y_slope, nose_x_slope)    # initial yaw angle relative to inertial

    # INITIAL STATES
    states[[idx['x_0'], idx['y_0'],idx['psi_0']]] = [nose_x_est, nose_y_est, nose_psi_est] # head x, y & psi (yaw) in inertial
    states[[idx['dx_0'], idx['dy_0']]] = [nose_x_slope/sT, nose_y_slope/sT]                # head x & y velocity in inertial

    # INITIAL STATE COVARIANCE P - how much do we trust the initial states
    # position
    p_lin_pos = np.ones(3)*3**2                       # Know initial position within 4m
    p_ang_pos = np.ones(n_pose_params-3)*(np.pi/4)**2 # Know initial angles within 60 degrees, heading may need to change
    # p_lure_pos = p_lin_pos
    # velocity
    p_lin_vel = np.ones(3)*5**2                       # Know this within 2.5m/s and it's a uniform random variable
    p_ang_vel = np.ones(n_pose_params-3)*3**2
    # p_lure_vel = p_lin_vel
    # acceleration
    p_lin_acc = np.ones(3)*3**2
    p_ang_acc = np.ones(n_pose_params-3)*3**2
    p_ang_acc[10:] = 5**2
    # p_lure_acc = p_lin_acc

    P = np.diag(np.concatenate([p_lin_pos, p_ang_pos, #p_lure_pos,
                                p_lin_vel, p_ang_vel, #p_lure_vel,
                                p_lin_acc, p_ang_acc, #p_lure_acc
                               ]))

    # PROCESS COVARIANCE Q - how "noisy" the constant acceleration model is
    qb_list = [
        5.0, 5.0, 5.0,    # head x, y, z in inertial
        10.0, 10.0, 10.0, # head phi, theta, psi in inertial
        5.0, 25.0, 5.0,   # neck phi, theta, psi
        50.0,             # front-torso theta
        5.0, 50.0, 25.0,  # back torso phi, theta, psi
        100.0, 30.0,      # tail base theta, psi
        140.0, 40.0,      # tail mid theta, psi
        350.0, 200.0,     # l_shoulder theta, l_front_knee theta
        350.0, 200.0,     # r_shoulder theta, r_front_knee theta
        450.0, 400.0,     # l_hip theta, l_back_knee theta
        450.0, 400.0,     # r_hip theta, r_back_knee theta
    ]
    # qb_list += qb_list[0:3] # lure x, y, z in inertial - same as head

    qb = (np.diag(qb_list)/2)**2
    Q = np.block([
        [sT**4/4 * qb, sT**3/2 * qb, sT**2/2 * qb],
        [sT**3/2 * qb, sT**2 * qb, sT * qb],
        [sT**2/2 * qb, sT * qb, qb],
    ])

    # MEASUREMENT COVARIANCE R
    dlc_cov = 5**2

    # State prediction function jacobian F - shape: (n_states, n_states)
    rng = np.arange(n_states - vel_idx)
    rng_acc = np.arange(n_states - acc_idx)
    F = np.eye(n_states)
    F[rng, rng+vel_idx] = sT
    F[rng_acc, rng_acc+acc_idx] = sT**2/2

    # Allocate space for storing EKF data
    states_est_hist = np.zeros((n_frames, n_states))
    states_pred_hist = states_est_hist.copy()
    P_est_hist = np.zeros((n_frames, n_states, n_states))
    P_pred_hist = P_est_hist.copy()

    t1 = time()
    print("\nInitialization took {0:.2f} seconds\n".format(t1 - t0))

    # ========= RUN EKF & SMOOTHER ========

    t0 = time()

    outliers_ignored = 0

    for i in range(n_frames):
        print(f"Running frame {i+start_frame+1}\r", end='')

        # ========== PREDICTION ==========

        # Predict State
        states = predict_next_state(states, sT).flatten()
        states_pred_hist[i] = states

        # Projection of the state covariance
        P = F @ P @ F.T + Q
        P_pred_hist[i] = P

        # ============ UPDATE ============

        z_k = pixels_arr[i+start_frame]
        likelihood = likelihood_arr[i+start_frame]

        # Measurement
        H = np.zeros((n_cams*n_markers*2, n_states))
        h = np.zeros((n_cams*n_markers*2)) # same as H[:, 0].copy()
        for j in range(n_cams):
            # State measurement
            h[j*n_markers*2:(j+1)*n_markers*2] = h_function(states[:vel_idx], *camera_params[j]).flatten()
            # Jacobian - shape: (2*n_markers, n_states)
            H[j*n_markers*2:(j+1)*n_markers*2, 0:vel_idx] = numerical_jacobian(h_function, states[:vel_idx], *camera_params[j])

        # Measurement Covariance R
        bad_point_mask = np.repeat(likelihood<dlc_thresh, 2)
        dlc_cov_arr = dlc_cov*np.ones((n_cams*n_markers*2))
        dlc_cov_arr[bad_point_mask] = max_pixel_err # change this to be independent of cam res?
        R = np.diag(dlc_cov_arr**2)

        # Residual
        residual = z_k - h

        # Residual Covariance S
        S = (H @ P @ H.T) + R
        temp = sigma_bound*np.sqrt(np.diag(S)) # if measurement residual is worse than 3 sigma, set residual to 0 and rely on predicted state only
        for j in range(0, len(residual), 2):
            if np.abs(residual[j])>temp[j] or np.abs(residual[j+1])>temp[j+1]:
                residual[j:j+2] = 0
                outliers_ignored += 1

        # Kalman Gain
        K = P @ H.T @ np.linalg.inv(S)

        # Correction
        states = states + K @ residual
        states_est_hist[i] = states

        # Update State Covariance
        P = (np.eye(K.shape[0]) - K @ H) @ P
        P_est_hist[i] = P

    print("EKF complete!")
    print("Outliers ignored:", outliers_ignored)

    # Run Kalman Smoother
    smooth_states_est_hist = states_est_hist.copy()
    smooth_P_est_hist = P_est_hist.copy()
    for i in range(n_frames-2, 0, -1):
        A = P_est_hist[i] @ F.T @ np.linalg.inv(P_pred_hist[i+1])
        smooth_states_est_hist[i] = states_est_hist[i] + A @ (smooth_states_est_hist[i+1] - states_pred_hist[i+1])
        smooth_P_est_hist[i] = P_est_hist[i] + A @ (smooth_P_est_hist[i+1] - P_pred_hist[i+1]) @ A.T

    print("\nKalman Smoother complete!\n")
    t1 = time()
    print("Optimization took {0:.2f} seconds\n".format(t1 - t0))

    app.stop_logging()

    # ========= SAVE EKF RESULTS ========

    states = dict(x=states_est_hist[:, :vel_idx],
                  dx=states_est_hist[:, vel_idx:acc_idx],
                  ddx=states_est_hist[:, acc_idx:],
                  smoothed_x=smooth_states_est_hist[:, :vel_idx],
                  smoothed_dx=smooth_states_est_hist[:, vel_idx:acc_idx],
                  smoothed_ddx=smooth_states_est_hist[:, acc_idx:]
                 )
    app.save_ekf(states, OUT_DIR, scene_fpath, start_frame, dlc_thresh)

    fig_fpath = os.path.join(OUT_DIR, 'ekf.pdf')
    app.plot_cheetah_states(states['x'], states['smoothed_x'], fig_fpath)


def sba(DATA_DIR: str, DLC_DIR: str, scene_fpath: str, num_frame: int, dlc_thresh: float, plot: bool = False):
    # init
    OUT_DIR = os.path.join(DATA_DIR, 'sba')
    os.makedirs(OUT_DIR, exist_ok=True)
    app.start_logging(os.path.join(OUT_DIR, 'sba.log'))

    points_3d_df, residuals = app.sba_points_fisheye(scene_fpath, points_2d_df)

    app.stop_logging()

    plt.plot(residuals['before'], alpha=0.5, label="Cost before")
    plt.plot(residuals['after'], alpha=0.5, label="Cost after")
    plt.legend()
    fig_fpath = os.path.join(OUT_DIR, 'sba.pdf')
    plt.savefig(fig_fpath, transparent=True)
    print(f'Saved {fig_fpath}\n')
    if plot:
        plt.show(block=True)

    # ========= SAVE SBA RESULTS ========
    markers = misc.get_markers()
    positions = np.full((num_frame, len(markers), 3), np.nan)
    for i, marker in enumerate(markers):
        marker_pts = points_3d_df[points_3d_df["marker"]==marker][["frame", "x", "y", "z"]].values
        for frame, *pt_3d in marker_pts:
            positions[int(frame) - start_frame, i] = pt_3d

    app.save_sba(positions, OUT_DIR, scene_fpath, start_frame, dlc_thresh)
<<<<<<< HEAD
    plt.close('all')
=======
    
    
def tri(DATA_DIR, start_frame, end_frame, dlc_thresh):
    assert os.path.exists(DATA_DIR)
    OUT_DIR = os.path.join(DATA_DIR, 'tri')
    DLC_DIR = os.path.join(DATA_DIR, 'dlc')
    assert os.path.exists(DLC_DIR)
    os.makedirs(OUT_DIR, exist_ok=True)
>>>>>>> c3e44bd8


def tri(DATA_DIR: str, DLC_DIR: str, start_frame: int, end_frame: int, dlc_thresh: float):
    out_dir = os.path.join(DATA_DIR, 'tri')
    os.makedirs(out_dir, exist_ok=True)
    N = end_frame - start_frame

    k_arr, d_arr, r_arr, t_arr, cam_res, n_cams, scene_fpath = utils.find_scene_file(DATA_DIR, verbose=False)

    dlc_points_fpaths = glob(os.path.join(DLC_DIR, '*.h5'))
    assert n_cams == len(dlc_points_fpaths)

    # Load Measurement Data (pixels, likelihood)
    points_2d_df = utils.load_dlc_points_as_df(dlc_points_fpaths, verbose=False)
    points_2d_df = points_2d_df[points_2d_df["frame"].between(start_frame, end_frame-1)]
    points_2d_df = points_2d_df[points_2d_df['likelihood'] > dlc_thresh] # ignore points with low likelihood

    assert len(k_arr) == points_2d_df['camera'].nunique()

    points_3d_df = utils.get_pairwise_3d_points_from_df(
        points_2d_df,
        k_arr, d_arr.reshape((-1, 4)), r_arr, t_arr,
        triangulate_points_fisheye
    )

    points_3d_df['point_index'] = points_3d_df.index

    # ========= SAVE TRIANGULATION RESULTS ========
    markers = misc.get_markers()
    positions = np.full((N, len(markers), 3), np.nan)
    for i, marker in enumerate(markers):
        marker_pts = points_3d_df[points_3d_df["marker"]==marker][["frame", "x", "y", "z"]].values
        for frame, *pt_3d in marker_pts:
            positions[int(frame) - start_frame, i] = pt_3d

    app.save_tri(positions, out_dir, scene_fpath, start_frame, dlc_thresh)


<<<<<<< HEAD
=======
    app.save_tri(positions, OUT_DIR, scene_fpath, start_frame, dlc_thresh)
    
    
def dlc(DATA_DIR, dlc_thresh):
    video_fpaths = glob(os.path.join(DATA_DIR, 'cam[1-9].mp4')) # original vids should be in the parent dir
    out_dir = os.path.join(DATA_DIR, 'dlc')
    app.create_labeled_videos(video_fpaths, out_dir=out_dir, draw_skeleton=True, pcutoff=dlc_thresh)
    
    
>>>>>>> c3e44bd8
# ========= MAIN ========

if __name__ == "__main__":
    # python all_optimizations.py --data_dir /data/2019_03_07/phantom/flick --plot
    parser = ArgumentParser(description='All Optimizations')
    parser.add_argument('--data_dir', type=str, help='The data directory path to the flick/run to be optimized')
    parser.add_argument('--start_frame', type=int, default=1, help='The frame at which the optimized reconstruction will start at')
    parser.add_argument('--end_frame', type=int, default=-1, help='The frame at which the optimized reconstruction will end at')
    parser.add_argument('--dlc_thresh', type=float, default=0.8, help='The likelihood of the dlc points below which will be excluded from the optimization')
    parser.add_argument('--plot', action='store_true', help='Showing plots')
    args = parser.parse_args()
<<<<<<< HEAD

    # directories
    # ROOT_DATA_DIR = os.path.join("..", "data")
    # DATA_DIR = os.path.join(ROOT_DATA_DIR, os.path.normpath(args.data_dir))
    DATA_DIR = os.path.normpath(args.data_dir)
    assert os.path.exists(DATA_DIR)
    DLC_DIR = os.path.join(DATA_DIR, 'dlc')
    assert os.path.exists(DLC_DIR)

    # load video info
    res, fps, tot_frames, _ = app.get_vid_info(DATA_DIR) # path to original videos
    start_frame = args.start_frame - 1 # 0 based indexing
    assert start_frame >= 0
    end_frame = tot_frames if args.end_frame == -1 else args.end_frame
    assert start_frame < end_frame <= tot_frames, f'end_frame must be less than or equal to {tot_frames}'

    # Load Measurement Data (pixels, likelihood)
    *_, n_cams, scene_fpath = utils.find_scene_file(DATA_DIR, verbose=False)
    dlc_points_fpaths = glob(os.path.join(DLC_DIR, '*.h5'))
    assert n_cams == len(dlc_points_fpaths)
    points_2d_df = utils.load_dlc_points_as_df(dlc_points_fpaths, verbose=False)
    points_2d_df = points_2d_df[points_2d_df["frame"].between(start_frame, end_frame-1)]
    points_2d_df = points_2d_df[points_2d_df['likelihood'] > args.dlc_thresh] # ignore points with low likelihood

    print('========== Triangulation ==========\n')
    tri(DATA_DIR, DLC_DIR, start_frame, end_frame, args.dlc_thresh)
    print('========== SBA ==========\n')
    sba(DATA_DIR, DLC_DIR, scene_fpath, end_frame - start_frame, args.dlc_thresh, plot=args.plot)
=======
    
    ROOT_DATA_DIR = os.path.join("..", "data")
    DATA_DIR = os.path.join(ROOT_DATA_DIR, os.path.normpath(args.data_dir))
    
    print('========== DLC ==========\n')
    dlc(DATA_DIR, args.dlc_thresh)
    print('========== Triangulation ==========\n')
    tri(DATA_DIR, args.start_frame, args.end_frame, args.dlc_thresh)
    plt.close('all')
    print('========== SBA ==========\n')
    sba(DATA_DIR, args.start_frame, args.end_frame, args.dlc_thresh)
    plt.close('all')
>>>>>>> c3e44bd8
    print('========== EKF ==========\n')
    ekf(DATA_DIR, args.start_frame, args.end_frame, args.dlc_thresh)
    plt.close('all')
    print('========== FTE ==========\n')
<<<<<<< HEAD
    fte(DATA_DIR, args.start_frame, args.end_frame, args.dlc_thresh, plot=args.plot)

    print('Plotting results...')
    data_fpaths = [
        os.path.join(DATA_DIR, 'tri', 'tri.pickle'), # plot is too busy when tri is included
        os.path.join(DATA_DIR, 'sba', 'sba.pickle'),
        os.path.join(DATA_DIR, 'ekf', 'ekf.pickle'),
        os.path.join(DATA_DIR, 'fte', 'fte.pickle')
    ]
    for path in data_fpaths:
        os.makedirs(str(pathlib.Path(path).resolve().parent), exist_ok=True)
    if args.plot:
        app.plot_multiple_cheetah_reconstructions(data_fpaths, hide_lure=False, reprojections=False, dark_mode=True)
=======
    fte(DATA_DIR, args.start_frame, args.end_frame, args.dlc_thresh)
    plt.close('all')
    
    print('Plotting results...')
    data_fpaths = [#os.path.join(DATA_DIR, 'tri', 'tri.pickle'), # plot is too busy when tri is included
                   os.path.join(DATA_DIR, 'sba', 'sba.pickle'),
                   os.path.join(DATA_DIR, 'ekf', 'ekf.pickle'),
                   os.path.join(DATA_DIR, 'fte', 'fte.pickle')]
    app.plot_multiple_cheetah_reconstructions(data_fpaths, reprojections=False, dark_mode=True)
    
>>>>>>> c3e44bd8
<|MERGE_RESOLUTION|>--- conflicted
+++ resolved
@@ -19,11 +19,7 @@
 plt.style.use(os.path.join('..', 'configs', 'mplstyle.yaml'))
 
 
-<<<<<<< HEAD
-def fte(DATA_DIR, start_frame, end_frame, dlc_thresh, plot: bool = False):
-=======
 def fte(DATA_DIR, start_frame, end_frame, dlc_thresh):
->>>>>>> c3e44bd8
     # PLOT OF REDESCENDING, ABSOLUTE AND QUADRATIC COST FUNCTIONS
     # we use a redescending cost to stop outliers affecting the optimisation negatively
     redesc_a = 3
@@ -216,24 +212,9 @@
         u = pt3d_to_2d(x, y, z, K, D, R, t)[0]
         return u
 
-<<<<<<< HEAD
-    # SYMBOLIC CHEETAH POSE POSITIONS
-    idx = misc.get_pose_params()
-    x = sp.symbols(list(idx.keys()))
-    positions = misc.get_3d_marker_coords(x)
-
-    # ========= LAMBDIFY SYMBOLIC FUNCTIONS ========
-    func_map = {"sin": sin, "cos": cos, "ImmutableDenseMatrix": np.array}
-    pose_to_3d = sp.lambdify(x, positions, modules=[func_map])
-    pos_funcs = []
-    for i in range(positions.shape[0]):
-        lamb = sp.lambdify(x, positions[i,:], modules=[func_map])
-        pos_funcs.append(lamb)
-=======
     def pt3d_to_y2d(x, y, z, K, D, R, t):
         v = pt3d_to_2d(x, y, z, K, D, R, t)[1]
         return v
->>>>>>> c3e44bd8
 
     # ========= IMPORT CAMERA & SCENE PARAMS ========
     K_arr, D_arr, R_arr, t_arr, cam_res, n_cams, scene_fpath = utils.find_scene_file(DATA_DIR)
@@ -466,11 +447,7 @@
         return abs(m.x[n,23]) <= np.pi/1.5
     m.tail_mid_theta_5 = Constraint(m.N, rule=tail_mid_theta_5)
     def tail_mid_psi_5(m,n):
-<<<<<<< HEAD
-        return abs(m.x[n,idx['psi_5']]) <= np.pi/1.5
-=======
         return abs(m.x[n,37]) <= np.pi/1.5 
->>>>>>> c3e44bd8
     m.tail_mid_psi_5 = Constraint(m.N, rule=tail_mid_psi_5)
 
     #Front left leg
@@ -585,18 +562,10 @@
     video_fpaths = glob(os.path.join(os.path.dirname(OUT_DIR), 'cam[1-9].mp4')) # original vids should be in the parent dir
     app.create_labeled_videos(video_fpaths, out_dir=OUT_DIR, draw_skeleton=True, pcutoff=dlc_thresh)
 
-<<<<<<< HEAD
-    fig_fpath= os.path.join(OUT_DIR, 'fte.pdf')
-    app.plot_cheetah_states(x, out_fpath=fig_fpath)
-    plt.close('all')
-
-
-=======
     fig_fpath= os.path.join(OUT_DIR, 'fte.svg')
     app.plot_cheetah_states(states['x'], out_fpath=fig_fpath)
     
     
->>>>>>> c3e44bd8
 def ekf(DATA_DIR, start_frame, end_frame, dlc_thresh):
     # ========= INIT VARS ========
 
@@ -714,17 +683,10 @@
     # estimate initial points
     states = np.zeros(n_states)
 
-<<<<<<< HEAD
-    try:
-        lure_pts = points_3d_df[points_3d_df["marker"]=="lure"][["frame", "x", "y", "z"]].values
-        lure_x_slope, lure_x_intercept, *_ = linregress(lure_pts[:,0], lure_pts[:,1])
-        lure_y_slope, lure_y_intercept, *_ = linregress(lure_pts[:,0], lure_pts[:,2])
-=======
     # try:
     #     lure_pts = points_3d_df[points_3d_df["marker"]=="lure"][["frame", "x", "y", "z"]].values
     #     lure_x_slope, lure_x_intercept, *_ = linregress(lure_pts[:,0], lure_pts[:,1]) 
     #     lure_y_slope, lure_y_intercept, *_ = linregress(lure_pts[:,0], lure_pts[:,2])
->>>>>>> c3e44bd8
 
     #     lure_x_est = start_frame*lure_x_slope + lure_x_intercept # initial lure x
     #     lure_y_est = start_frame*lure_y_slope + lure_y_intercept # initial lure y
@@ -931,9 +893,6 @@
             positions[int(frame) - start_frame, i] = pt_3d
 
     app.save_sba(positions, OUT_DIR, scene_fpath, start_frame, dlc_thresh)
-<<<<<<< HEAD
-    plt.close('all')
-=======
     
     
 def tri(DATA_DIR, start_frame, end_frame, dlc_thresh):
@@ -942,7 +901,6 @@
     DLC_DIR = os.path.join(DATA_DIR, 'dlc')
     assert os.path.exists(DLC_DIR)
     os.makedirs(OUT_DIR, exist_ok=True)
->>>>>>> c3e44bd8
 
 
 def tri(DATA_DIR: str, DLC_DIR: str, start_frame: int, end_frame: int, dlc_thresh: float):
@@ -978,11 +936,6 @@
         for frame, *pt_3d in marker_pts:
             positions[int(frame) - start_frame, i] = pt_3d
 
-    app.save_tri(positions, out_dir, scene_fpath, start_frame, dlc_thresh)
-
-
-<<<<<<< HEAD
-=======
     app.save_tri(positions, OUT_DIR, scene_fpath, start_frame, dlc_thresh)
     
     
@@ -992,7 +945,6 @@
     app.create_labeled_videos(video_fpaths, out_dir=out_dir, draw_skeleton=True, pcutoff=dlc_thresh)
     
     
->>>>>>> c3e44bd8
 # ========= MAIN ========
 
 if __name__ == "__main__":
@@ -1004,36 +956,6 @@
     parser.add_argument('--dlc_thresh', type=float, default=0.8, help='The likelihood of the dlc points below which will be excluded from the optimization')
     parser.add_argument('--plot', action='store_true', help='Showing plots')
     args = parser.parse_args()
-<<<<<<< HEAD
-
-    # directories
-    # ROOT_DATA_DIR = os.path.join("..", "data")
-    # DATA_DIR = os.path.join(ROOT_DATA_DIR, os.path.normpath(args.data_dir))
-    DATA_DIR = os.path.normpath(args.data_dir)
-    assert os.path.exists(DATA_DIR)
-    DLC_DIR = os.path.join(DATA_DIR, 'dlc')
-    assert os.path.exists(DLC_DIR)
-
-    # load video info
-    res, fps, tot_frames, _ = app.get_vid_info(DATA_DIR) # path to original videos
-    start_frame = args.start_frame - 1 # 0 based indexing
-    assert start_frame >= 0
-    end_frame = tot_frames if args.end_frame == -1 else args.end_frame
-    assert start_frame < end_frame <= tot_frames, f'end_frame must be less than or equal to {tot_frames}'
-
-    # Load Measurement Data (pixels, likelihood)
-    *_, n_cams, scene_fpath = utils.find_scene_file(DATA_DIR, verbose=False)
-    dlc_points_fpaths = glob(os.path.join(DLC_DIR, '*.h5'))
-    assert n_cams == len(dlc_points_fpaths)
-    points_2d_df = utils.load_dlc_points_as_df(dlc_points_fpaths, verbose=False)
-    points_2d_df = points_2d_df[points_2d_df["frame"].between(start_frame, end_frame-1)]
-    points_2d_df = points_2d_df[points_2d_df['likelihood'] > args.dlc_thresh] # ignore points with low likelihood
-
-    print('========== Triangulation ==========\n')
-    tri(DATA_DIR, DLC_DIR, start_frame, end_frame, args.dlc_thresh)
-    print('========== SBA ==========\n')
-    sba(DATA_DIR, DLC_DIR, scene_fpath, end_frame - start_frame, args.dlc_thresh, plot=args.plot)
-=======
     
     ROOT_DATA_DIR = os.path.join("..", "data")
     DATA_DIR = os.path.join(ROOT_DATA_DIR, os.path.normpath(args.data_dir))
@@ -1046,26 +968,10 @@
     print('========== SBA ==========\n')
     sba(DATA_DIR, args.start_frame, args.end_frame, args.dlc_thresh)
     plt.close('all')
->>>>>>> c3e44bd8
     print('========== EKF ==========\n')
     ekf(DATA_DIR, args.start_frame, args.end_frame, args.dlc_thresh)
     plt.close('all')
     print('========== FTE ==========\n')
-<<<<<<< HEAD
-    fte(DATA_DIR, args.start_frame, args.end_frame, args.dlc_thresh, plot=args.plot)
-
-    print('Plotting results...')
-    data_fpaths = [
-        os.path.join(DATA_DIR, 'tri', 'tri.pickle'), # plot is too busy when tri is included
-        os.path.join(DATA_DIR, 'sba', 'sba.pickle'),
-        os.path.join(DATA_DIR, 'ekf', 'ekf.pickle'),
-        os.path.join(DATA_DIR, 'fte', 'fte.pickle')
-    ]
-    for path in data_fpaths:
-        os.makedirs(str(pathlib.Path(path).resolve().parent), exist_ok=True)
-    if args.plot:
-        app.plot_multiple_cheetah_reconstructions(data_fpaths, hide_lure=False, reprojections=False, dark_mode=True)
-=======
     fte(DATA_DIR, args.start_frame, args.end_frame, args.dlc_thresh)
     plt.close('all')
     
@@ -1075,5 +981,4 @@
                    os.path.join(DATA_DIR, 'ekf', 'ekf.pickle'),
                    os.path.join(DATA_DIR, 'fte', 'fte.pickle')]
     app.plot_multiple_cheetah_reconstructions(data_fpaths, reprojections=False, dark_mode=True)
-    
->>>>>>> c3e44bd8
+    