import os
import platform
import sys
import pickle
import cv2 as cv
import numpy as np
from glob import glob
from .points import find_corners_images, EOM_curve_fit
from .misc import get_3d_marker_coords, get_markers, get_skeleton, Logger
from .vid import proc_video, VideoProcessorCV
from .utils import create_board_object_pts, save_points, load_points, \
    save_camera, load_camera, load_manual_points, load_dlc_points_as_df, \
    find_scene_file, save_optimised_cheetah, save_3d_cheetah_as_2d, get_pairwise_3d_points_from_df
from .sba import _sba_board_points, _sba_points
from .calib import calibrate_camera, calibrate_fisheye_camera, \
    calibrate_pair_extrinsics, calibrate_pair_extrinsics_fisheye, \
    create_undistort_point_function, create_undistort_fisheye_point_function, \
    triangulate_points, triangulate_points_fisheye, \
    project_points, project_points_fisheye, \
    _calibrate_pairwise_extrinsics
<<<<<<< HEAD
=======
from .plotting import plot_calib_board, plot_optimized_states, \
    plot_extrinsics, plot_marker_3d, Cheetah
>>>>>>> 126906a7


def extract_corners_from_images(img_dir, out_fpath, board_shape, board_edge_len, window_size=11, remove_unused_images=False):
    print(f'Finding calibration board corners for images in {img_dir}')
    filepaths = sorted([os.path.join(img_dir, fname) for fname in os.listdir(img_dir) if fname.endswith('.jpg') or fname.endswith('.png')])
    points, fpaths, cam_res = find_corners_images(filepaths, board_shape, window_size=window_size)
    saved_fnames = [os.path.basename(f) for f in fpaths]
    saved_points = points.tolist()
    if remove_unused_images:
        for f in filepaths:
            if os.path.basename(f) not in saved_fnames:
                print(f'Removing {f}')
                os.remove(f)
    save_points(out_fpath, saved_points, saved_fnames, board_shape, board_edge_len, cam_res)


def initialize_marker_3d(pts_2d_df, marker, k_arr, d_arr, r_arr, t_arr, dlc_thresh_step=0.01, plot=False, **kwargs):
    # when curve_fit can handle missing data/nans (see https://github.com/scipy/scipy/issues/11841), change this code to
    # increase dlc_thresh while num_frames >= frac*tot_frames where frac = 0.7 or something similar

    # determine highest usable dlc_thresh
    dlc_thresh = dlc_thresh_step
    frames     = pts_2d_df['frame'].unique()
    tot_frames = num_frames = len(frames)

    # frac = 0.7
    # while num_frames >= frac*tot_frames
    while num_frames == tot_frames:
        pts_3d_df = get_pairwise_3d_points_from_df(
            pts_2d_df[pts_2d_df['likelihood'] > dlc_thresh],
            k_arr, d_arr, r_arr, t_arr, triangulate_points_fisheye,
            verbose=False
        )
        num_frames = pts_3d_df[pts_3d_df['marker']==marker]['frame'].size
        dlc_thresh += dlc_thresh_step

    dlc_thresh -= 2*dlc_thresh_step

    print(f"Initializing {marker}'s 3D points using an interim dlc_thresh of {dlc_thresh:.2f}")

    # run get_pairwise_3d_points_from_df once more with correct dlc_thresh (verbose)
    pts_3d_df = get_pairwise_3d_points_from_df(
        pts_2d_df[pts_2d_df['likelihood'] > dlc_thresh],
        k_arr, d_arr, r_arr, t_arr, triangulate_points_fisheye
    )

    # the following loop has no real effect currently, but will be essential for when curve_fit can handle NaNs
    pts_3d = np.full((tot_frames, 3), np.nan)
    for frame, *pt_3d in pts_3d_df[pts_3d_df['marker']==marker][['frame', 'x', 'y', 'z']].values:
        pts_3d[int(frame) - frames[0], :] = pt_3d

    fit, fit_deriv = EOM_curve_fit(pts_3d, frames=frames, **kwargs)

    if plot:
        from inspect import signature
        fit_order = signature(EOM_curve_fit).parameters['fit_order'].default
        fit_order = kwargs.get('fit_order', fit_order)
        ordinal   = {1: 'st', 2: 'nd', 3: 'rd'}.get(fit_order % 10 * (fit_order not in [11,12,13]), 'th') # works up to 110 - https://stackoverflow.com/a/45416102
        title     = str(fit_order) + ordinal + ' Order Fit for ' + marker.capitalize()
        plot_marker_3d(pts_3d, frames, fit, title)

    return fit, fit_deriv


# ==========  CALIBRATION  ==========

def calibrate_standard_intrinsics(points_fpath, out_fpath):
    points, fnames, board_shape, board_edge_len, cam_res = load_points(points_fpath)
    obj_pts = create_board_object_pts(board_shape, board_edge_len)
    k, d, r, t = calibrate_camera(obj_pts, points, cam_res)
    print('K:\n', k, '\nD:\n', d)
    save_camera(out_fpath, cam_res, k, d)
    return k, d, r, t, points


def calibrate_fisheye_intrinsics(points_fpath, out_fpath):
    points, fnames, board_shape, board_edge_len, cam_res = load_points(points_fpath)
    obj_pts = create_board_object_pts(board_shape, board_edge_len)
    k, d, r, t, used_points, rms = calibrate_fisheye_camera(obj_pts, points, cam_res)
    print('K:\n', k, '\nD:\n', d)
    save_camera(out_fpath, cam_res, k, d)
    return k, d, r, t, used_points, rms


def calibrate_standard_extrinsics_pairwise(camera_fpaths, points_fpaths, out_fpath, dummy_scene_fpath=None, manual_points_fpath=None):
    _calibrate_pairwise_extrinsics(calibrate_pair_extrinsics, camera_fpaths, points_fpaths, out_fpath,dummy_scene_fpath, manual_points_fpath)


def calibrate_fisheye_extrinsics_pairwise(camera_fpaths, points_fpaths, out_fpath, dummy_scene_fpath=None, manual_points_fpath=None):
    _calibrate_pairwise_extrinsics(calibrate_pair_extrinsics_fisheye, camera_fpaths, points_fpaths, out_fpath, dummy_scene_fpath, manual_points_fpath)


# ==========  SBA  ==========

def sba_board_points_standard(scene_fpath, points_fpaths, out_fpath, manual_points_fpath=None, manual_points_only=False, camera_indices=None):
    triangulate_func = triangulate_points
    project_func = project_points
    return _sba_board_points(scene_fpath, points_fpaths, manual_points_fpath, out_fpath, triangulate_func, project_func, camera_indices, manual_points_only)


def sba_board_points_fisheye(scene_fpath, points_fpaths, out_fpath, manual_points_fpath=None, manual_points_only=False, camera_indices=None):
    triangulate_func = triangulate_points_fisheye
    project_func = project_points_fisheye
    return _sba_board_points(scene_fpath, points_fpaths, manual_points_fpath, out_fpath, triangulate_func, project_func, camera_indices, manual_points_only)


def sba_points_standard(scene_fpath, points_2d_df):
    triangulate_func = triangulate_points
    project_func = project_points
    return _sba_points(scene_fpath, points_2d_df, triangulate_func, project_func)


def sba_points_fisheye(scene_fpath, points_2d_df):
    triangulate_func = triangulate_points_fisheye
    project_func = project_points_fisheye
    return _sba_points(scene_fpath, points_2d_df, triangulate_func, project_func)


# ==========  PLOTTING  ==========

def plot_corners(points_fpath):
    from .plotting import plot_calib_board

    points, fnames, board_shape, board_edge_len, cam_res = load_points(points_fpath)
    plot_calib_board(points, board_shape, cam_res)


def plot_points_standard_undistort(points_fpath, camera_fpath):
    from .plotting import plot_calib_board

    k, d, cam_res = load_camera(camera_fpath)
    points, _, board_shape, *_ = load_points(points_fpath)
    undistort_pts = create_undistort_point_function(k, d)
    undistorted_points = undistort_pts(points).reshape(points.shape)
    plot_calib_board(undistorted_points, board_shape, cam_res)


def plot_points_fisheye_undistort(points_fpath, camera_fpath):
    from .plotting import plot_calib_board

    k, d, cam_res = load_camera(camera_fpath)
    points, _, board_shape, *_ = load_points(points_fpath)
    undistort_pts = create_undistort_fisheye_point_function(k, d)
    undistorted_points = undistort_pts(points).reshape(points.shape)
    plot_calib_board(undistorted_points, board_shape, cam_res)


def plot_scene(data_dir, scene_fname=None, manual_points_only=False, **kwargs):
    from .plotting import plot_extrinsics

    *_, scene_fpath = find_scene_file(data_dir, scene_fname, verbose=False)
    points_dir = os.path.join(os.path.dirname(scene_fpath), 'points')
    pts_2d, frames = [], []
    if manual_points_only:
        points_fpaths = os.path.join(points_dir, 'manual_points.json')
        pts_2d, frames, _ = load_manual_points(points_fpaths)
        pts_2d = pts_2d.swapaxes(0, 1)
        frames = [frames]*len(pts_2d)
    else:
        points_fpaths = sorted(glob(os.path.join(points_dir, 'points[1-9].json')))
        for fpath in points_fpaths:
            img_pts, img_names, *_ = load_points(fpath)
            pts_2d.append(img_pts)
            frames.append(img_names)

    plot_extrinsics(scene_fpath, pts_2d, frames, triangulate_points_fisheye, manual_points_only, **kwargs)


def plot_cheetah_states(states, smoothed_states=None, out_fpath=None, mplstyle_fpath=None):
    from .plotting import plot_optimized_states
    fig, axs = plot_optimized_states(states, smoothed_states, mplstyle_fpath)
    if out_fpath is not None:
        fig.savefig(out_fpath, transparent=True)
        print(f'Saved {out_fpath}\n')


def _plot_cheetah_reconstruction(positions, data_dir, scene_fname=None, labels=None, **kwargs):
    from .plotting import Cheetah

    positions = np.array(positions)
    *_, scene_fpath = find_scene_file(data_dir, scene_fname, verbose=False)
    ca = Cheetah(positions, scene_fpath, labels, project_points_fisheye, **kwargs)
    ca.animation()


def plot_cheetah_reconstruction(data_fpath, scene_fname=None, **kwargs):
    label = os.path.basename(os.path.splitext(data_fpath)[0]).upper()
    with open(data_fpath, 'rb') as f:
        data = pickle.load(f)
    positions = data['smoothed_positions'] if 'EKF' in label else data['positions']
    _plot_cheetah_reconstruction([positions], os.path.dirname(data_fpath), scene_fname, labels=[label], **kwargs)


def plot_multiple_cheetah_reconstructions(data_fpaths, scene_fname=None, **kwargs):
    positions = []
    labels = []
    for data_fpath in data_fpaths:
        label = os.path.basename(os.path.splitext(data_fpath)[0]).upper()
        with open(data_fpath, 'rb') as f:
            data = pickle.load(f)
        positions.append(data['smoothed_positions'] if 'EKF' in label else data['positions'])
        labels.append(label)
    _plot_cheetah_reconstruction(positions, os.path.dirname(data_fpath), scene_fname, labels, **kwargs)


# ==========  SAVE FUNCS  ==========
# All these save functions are very similar... Generalise!!
# Also use this instead: out_fpath = os.path.join(out_dir, f'{os.path.basename(out_dir)}.pickle')

def save_tri(positions, out_dir, scene_fpath, start_frame, dlc_thresh, save_videos=True):
    out_fpath = os.path.join(out_dir, 'tri.pickle')
    save_optimised_cheetah(positions, out_fpath, extra_data=dict(start_frame=start_frame))
    save_3d_cheetah_as_2d(positions, out_dir, scene_fpath, get_markers(), project_points_fisheye, start_frame)

    if save_videos:
        video_fpaths = sorted(glob(os.path.join(os.path.dirname(out_dir), 'cam[1-9].mp4'))) # original vids should be in the parent dir
        create_labeled_videos(video_fpaths, out_dir=out_dir, draw_skeleton=True, pcutoff=dlc_thresh)


def save_sba(positions, out_dir, scene_fpath, start_frame, dlc_thresh, save_videos=True):
    out_fpath = os.path.join(out_dir, 'sba.pickle')
    save_optimised_cheetah(positions, out_fpath, extra_data=dict(start_frame=start_frame))
    save_3d_cheetah_as_2d(positions, out_dir, scene_fpath, get_markers(), project_points_fisheye, start_frame)

    if save_videos:
        video_fpaths = sorted(glob(os.path.join(os.path.dirname(out_dir), 'cam[1-9].mp4'))) # original vids should be in the parent dir
        create_labeled_videos(video_fpaths, out_dir=out_dir, draw_skeleton=True, pcutoff=dlc_thresh)


def save_ekf(states, out_dir, scene_fpath, start_frame, dlc_thresh, save_videos=True):
    positions = [get_3d_marker_coords(state) for state in states['x']]
    smoothed_positions = [get_3d_marker_coords(state) for state in states['smoothed_x']]

    out_fpath = os.path.join(out_dir, 'ekf.pickle')
    save_optimised_cheetah(positions, out_fpath, extra_data=dict(smoothed_positions=smoothed_positions, **states, start_frame=start_frame))
    save_3d_cheetah_as_2d(smoothed_positions, out_dir, scene_fpath, get_markers(), project_points_fisheye, start_frame)

    if save_videos:
        video_fpaths = sorted(glob(os.path.join(os.path.dirname(out_dir), 'cam[1-9].mp4'))) # original vids should be in the parent dir
        create_labeled_videos(video_fpaths, out_dir=out_dir, draw_skeleton=True, pcutoff=dlc_thresh)

def save_fte(states, out_dir, scene_fpath, start_frame, dlc_thresh, save_videos=True):
    positions = [get_3d_marker_coords(state) for state in states['x']]

    out_fpath = os.path.join(out_dir, 'fte.pickle')
    save_optimised_cheetah(positions, out_fpath, extra_data=dict(**states, start_frame=start_frame))
    save_3d_cheetah_as_2d(positions, out_dir, scene_fpath, get_markers(), project_points_fisheye, start_frame)

    if save_videos:
        video_fpaths = sorted(glob(os.path.join(os.path.dirname(out_dir), 'cam[1-9].mp4'))) # original vids should be in the parent dir
        create_labeled_videos(video_fpaths, out_dir=out_dir, draw_skeleton=True, pcutoff=dlc_thresh)


# ==========  STDOUT LOGGING  ==========

def start_logging(out_fpath):
    """Start logger, appending print output to given output file"""
    sys.stdout = Logger(out_fpath)


def stop_logging():
    """Stop logging and return print functionality to normal"""
    sys.stdout.logfile.close()
    sys.stdout = sys.stdout.terminal


# ==========  VIDS  ==========

def get_vid_info(path_dir, vid_extension='mp4'):
    """Finds a video specified in/by the path variable and returns its info

    :param path: Either a directory containing a video or the path to a specific video file
    """
    from errno import ENOENT

    orig_path = path_dir
    if not os.path.isfile(path_dir):
        files = sorted(glob(os.path.join(path_dir, f'*.{vid_extension}'))) # assume path is a dir that holds video file(s)
        if files:
            path_dir = files[0]
        else:
            raise FileNotFoundError(ENOENT, os.strerror(ENOENT), orig_path) # assume videos didn't open due to incorrect path

    vid = VideoProcessorCV(in_name=path_dir)
    vid.close()
    return (vid.width(), vid.height()), vid.fps(), vid.frame_count(), vid.codec()


def create_labeled_videos(video_fpaths, videotype='mp4', codec='mp4v', outputframerate=None, out_dir=None, draw_skeleton=False, pcutoff=0.5, dotsize=6, colormap='jet', skeleton_color='white'):
    from functools import partial
    from multiprocessing import Pool

    if not video_fpaths:
        print('No videos were found. Please check your paths\n')
        return

    print('Saving labeled videos...')

    bodyparts = get_markers()
    bodyparts2connect = get_skeleton() if draw_skeleton else None

    if out_dir is None:
        out_dir = os.path.relpath(os.path.dirname(video_fpaths[0]), os.getcwd())

    func = partial(proc_video, out_dir, bodyparts, codec, bodyparts2connect, outputframerate, draw_skeleton, pcutoff, dotsize, colormap, skeleton_color)

    with Pool(min(os.cpu_count(), len(video_fpaths))) as pool:
        pool.map(func, video_fpaths)

    print('Done!\n')<|MERGE_RESOLUTION|>--- conflicted
+++ resolved
@@ -18,11 +18,6 @@
     triangulate_points, triangulate_points_fisheye, \
     project_points, project_points_fisheye, \
     _calibrate_pairwise_extrinsics
-<<<<<<< HEAD
-=======
-from .plotting import plot_calib_board, plot_optimized_states, \
-    plot_extrinsics, plot_marker_3d, Cheetah
->>>>>>> 126906a7
 
 
 def extract_corners_from_images(img_dir, out_fpath, board_shape, board_edge_len, window_size=11, remove_unused_images=False):
