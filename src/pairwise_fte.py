import os
import platform
import json
import numpy as np
import sympy as sp
import pandas as pd
from glob import glob
from time import time
from tqdm import tqdm
from scipy.stats import linregress
import pyomo.environ as pyo
from pyomo.opt import SolverFactory
from lib import misc, utils, app
from lib.calib import triangulate_points_fisheye, project_points_fisheye
from py_utils import data_ops, log

# Create a module logger with the name of this file.
logger = log.logger(__name__)

def compare(first_file: str, second_file: str):
    data_fpaths = [first_file, second_file]
    app.plot_multiple_cheetah_reconstructions(data_fpaths, reprojections=False, dark_mode=True)

def display_test_image(data_dir, cam_num, pw_values, frame_num):
    import cv2
    import matplotlib.pyplot as plt
    import matplotlib.cm as cm

    markers = misc.get_markers()
    marker_colors = cm.rainbow(np.linspace(0, 1, len(markers)))
    frame = os.path.join(data_dir, "frames", f"cam{cam_num}", f"frame{frame_num}.png")
    for pw in pw_values:
        # Plot the image.
        image = cv2.cvtColor(cv2.imread(frame), cv2.COLOR_BGR2RGB)
        plt.figure(pw)
        plt.imshow(image)
        df = pd.read_hdf(os.path.join(data_dir, "fte_pw", "measurements", f"cam{cam_num}_pw_{pw}.h5"))
        for idx, marker in enumerate(markers):
            plt.plot(df.loc[frame_num-1][marker]["x"],
                        df.loc[frame_num-1][marker]["y"],
                        ".",
                        markersize=10,
                        color=marker_colors[idx],
                        label=marker)
            plt.legend(loc="upper right", fontsize="xx-small")
    # Show the plot.
    plt.show()

def create_pose_functions(data_dir):
     ## ========= POSE FUNCTIONS ========
    #SYMBOLIC ROTATION MATRIX FUNCTIONS
    def rot_x(x):
        c = sp.cos(x)
        s = sp.sin(x)
        return sp.Matrix([
            [1, 0, 0],
            [0, c, s],
            [0, -s, c]
        ])

    def rot_y(y):
        c = sp.cos(y)
        s = sp.sin(y)
        return sp.Matrix([
            [c, 0, -s],
            [0, 1, 0],
            [s, 0, c]
        ])

    def rot_z(z):
        c = sp.cos(z)
        s = sp.sin(z)
        return sp.Matrix([
            [c, s, 0],
            [-s, c, 0],
            [0, 0, 1]
        ])

    L = 18  # number of joints in the cheetah model

    # defines arrays of angles, velocities and accelerations
    phi     = [sp.symbols(f"\\phi_{{{l}}}")   for l in range(L)]
    theta   = [sp.symbols(f"\\theta_{{{l}}}") for l in range(L)]
    psi     = [sp.symbols(f"\\psi_{{{l}}}")   for l in range(L)]

    #ROTATIONS
    RI_0 = rot_z(psi[0]) @ rot_x(phi[0]) @ rot_y(theta[0]) # head
    R0_I = RI_0.T
    RI_1 = rot_z(psi[1]) @ rot_x(phi[1]) @ rot_y(theta[1]) @ RI_0 # neck
    R1_I = RI_1.T
    RI_2 = rot_y(theta[2]) @ RI_1 # front torso
    R2_I = RI_2.T
    RI_3 = rot_z(psi[3])@ rot_x(phi[3]) @ rot_y(theta[3]) @ RI_2 # back torso
    R3_I = RI_3.T
    RI_4 = rot_z(psi[4]) @ rot_y(theta[4]) @ RI_3 # tail base
    R4_I = RI_4.T
    RI_5 = rot_z(psi[5]) @ rot_y(theta[5]) @ RI_4 # tail mid
    R5_I = RI_5.T
    RI_6 = rot_y(theta[6]) @ RI_2 # l_shoulder
    R6_I = RI_6.T
    RI_7 = rot_y(theta[7]) @ RI_6 # l_front_knee
    R7_I = RI_7.T
    RI_8 = rot_y(theta[8]) @ RI_2 # r_shoulder
    R8_I = RI_8.T
    RI_9 = rot_y(theta[9]) @ RI_8 # r_front_knee
    R9_I = RI_9.T
    RI_10 = rot_y(theta[10]) @ RI_3 # l_hip
    R10_I = RI_10.T
    RI_11 = rot_y(theta[11]) @ RI_10 # l_back_knee
    R11_I = RI_11.T
    RI_12 = rot_y(theta[12]) @ RI_3 # r_hip
    R12_I = RI_12.T
    RI_13 = rot_y(theta[13]) @ RI_12 # r_back_knee
    R13_I = RI_13.T
    RI_14 = rot_y(theta[14]) @ RI_7 # l_front_ankle
    R14_I = RI_14.T
    RI_15 = rot_y(theta[15]) @ RI_9 # r_front_ankle
    R15_I = RI_15.T
    RI_16 = rot_y(theta[16]) @ RI_11 # l_back_ankle
    R16_I = RI_16.T
    RI_17 = rot_y(theta[17]) @ RI_13 # r_front_ankle
    R17_I = RI_17.T

    # defines the position, velocities and accelerations in the inertial frame
    x,   y,   z   = sp.symbols("x y z")
    dx,  dy,  dz  = sp.symbols("\\dot{x} \\dot{y} \\dot{z}")
    ddx, ddy, ddz = sp.symbols("\\ddot{x} \\ddot{y} \\ddot{z}")
    # x_l, y_l, z_l = sp.symbols("x_l y_l z_l") # exclude lure for now


    # SYMBOLIC CHEETAH POSE POSITIONS
    p_head          = sp.Matrix([x, y, z])

    p_l_eye         = p_head         + R0_I  @ sp.Matrix([0, 0.03, 0])
    p_r_eye         = p_head         + R0_I  @ sp.Matrix([0, -0.03, 0])
    p_nose          = p_head         + R0_I  @ sp.Matrix([0.055, 0, -0.055])

    p_neck_base     = p_head         + R1_I  @ sp.Matrix([-0.28, 0, 0])
    p_spine         = p_neck_base    + R2_I  @ sp.Matrix([-0.37, 0, 0])

    p_tail_base     = p_spine        + R3_I  @ sp.Matrix([-0.37, 0, 0])
    p_tail_mid      = p_tail_base    + R4_I  @ sp.Matrix([-0.28, 0, 0])
    p_tail_tip      = p_tail_mid     + R5_I  @ sp.Matrix([-0.36, 0, 0])

    p_l_shoulder    = p_neck_base    + R2_I  @ sp.Matrix([-0.04, 0.08, -0.10])
    p_l_front_knee  = p_l_shoulder   + R6_I  @ sp.Matrix([0, 0, -0.24])
    p_l_front_ankle = p_l_front_knee + R7_I  @ sp.Matrix([0, 0, -0.28])
    p_l_front_paw = p_l_front_ankle + R14_I  @ sp.Matrix([0, 0, -0.14])

    p_r_shoulder    = p_neck_base    + R2_I  @ sp.Matrix([-0.04, -0.08, -0.10])
    p_r_front_knee  = p_r_shoulder   + R8_I  @ sp.Matrix([0, 0, -0.24])
    p_r_front_ankle = p_r_front_knee + R9_I  @ sp.Matrix([0, 0, -0.28])
    p_r_front_paw = p_r_front_ankle + R15_I  @ sp.Matrix([0, 0, -0.14])

    p_l_hip         = p_tail_base    + R3_I  @ sp.Matrix([0.12, 0.08, -0.06])
    p_l_back_knee   = p_l_hip        + R10_I @ sp.Matrix([0, 0, -0.32])
    p_l_back_ankle  = p_l_back_knee  + R11_I @ sp.Matrix([0, 0, -0.25])
    p_l_back_paw  = p_l_back_ankle  + R16_I @ sp.Matrix([0, 0, -0.22])

    p_r_hip         = p_tail_base    + R3_I  @ sp.Matrix([0.12, -0.08, -0.06])
    p_r_back_knee   = p_r_hip        + R12_I @ sp.Matrix([0, 0, -0.32])
    p_r_back_ankle  = p_r_back_knee  + R13_I @ sp.Matrix([0, 0, -0.25])
    p_r_back_paw  = p_r_back_ankle  + R17_I @ sp.Matrix([0, 0, -0.22])

    # p_lure          = sp.Matrix([x_l, y_l, z_l])

    # ========= LAMBDIFY SYMBOLIC FUNCTIONS ========
    positions = sp.Matrix([
        p_l_eye.T, p_r_eye.T, p_nose.T,
        p_neck_base.T, p_spine.T,
        p_tail_base.T, p_tail_mid.T, p_tail_tip.T,
        p_l_shoulder.T, p_l_front_knee.T, p_l_front_ankle.T, p_l_front_paw.T,
        p_r_shoulder.T, p_r_front_knee.T, p_r_front_ankle.T, p_r_front_paw.T,
        p_l_hip.T, p_l_back_knee.T, p_l_back_ankle.T, p_l_back_paw.T,
        p_r_hip.T, p_r_back_knee.T, p_r_back_ankle.T, p_r_back_paw.T
    #     p_lure.T
    ])

    func_map = {"sin": pyo.sin, "cos": pyo.cos, "ImmutableDenseMatrix":np.array}
    sym_list = [x, y, z,
                *phi, *theta, *psi,
    #             x_l, y_l, z_l
               ]
    pose_to_3d = sp.lambdify(sym_list, positions, modules=[func_map])
    pos_funcs = []
    for i in range(positions.shape[0]):
        lamb = sp.lambdify(sym_list, positions[i,:], modules=[func_map])
        pos_funcs.append(lamb)

    # Save the functions to file.
    data_ops.save_sympy_functions(os.path.join(data_dir, "pose_3d_paws_included.pickle"), (pose_to_3d, pos_funcs))

def run(root_dir: str, data_path: str, start_frame: int, end_frame: int, dlc_thresh: float, opt = None, out_dir_prefix: str = None, generate_reprojection_videos: bool = False, export_measurements: bool = False):
    logger.info("Prepare data - Start")
    # We use a redescending cost to stop outliers affecting the optimisation negatively
    redesc_a = 3
    redesc_b = 10
    redesc_c = 20

    t0 = time()

    if out_dir_prefix:
        out_dir = os.path.join(out_dir_prefix, data_path, "fte_pw")
    else:
        out_dir = os.path.join(root_dir, data_path, "fte_pw")

    data_dir = os.path.join(root_dir, data_path)
    assert os.path.exists(data_dir)
    dlc_dir = os.path.join(data_dir, "dlc_pw")
    assert os.path.exists(dlc_dir)
    os.makedirs(out_dir, exist_ok=True)

    app.start_logging(os.path.join(out_dir, "fte.log"))

    # ========= IMPORT CAMERA & SCENE PARAMS ========
    try:
        K_arr, D_arr, R_arr, t_arr, cam_res, n_cams, scene_fpath = utils.find_scene_file(data_dir)
    except:
        logger.error("Early exit because extrinsic calibration files could not be located")
        return
    D_arr = D_arr.reshape((-1,4))

    # load video info
    res, fps, num_frames = 0, 0, 0
    if platform.python_implementation() == "CPython":
        res, fps, num_frames, _ = app.get_vid_info(data_dir)    # path to the directory having original videos
        assert res == cam_res
    elif platform.python_implementation() == "PyPy":
        fps = 120 if "2019" in data_dir else 90

    # load DLC data
    dlc_points_fpaths = sorted(glob(os.path.join(dlc_dir, '*.h5')))
    assert n_cams == len(dlc_points_fpaths), f'# of dlc .h5 files != # of cams in {n_cams}_cam_scene_sba.json'

    # load measurement dataframe (pixels, likelihood)
    points_2d_df = utils.load_dlc_points_as_df(dlc_points_fpaths, verbose=False)

    if platform.python_implementation() == "PyPy":
        # At the moment video reading does not work with openCV and PyPy - well at least not on the Linux i9.
        # So instead I manually get the number of frames and the frame rate based (determined above).
        num_frames = points_2d_df["frame"].max() + 1

    assert 0 != start_frame < num_frames, f'start_frame must be strictly between 0 and {num_frames}'
    assert 0 != end_frame <= num_frames, f'end_frame must be less than or equal to {num_frames}'
    assert 0 <= dlc_thresh <= 1, 'dlc_thresh must be from 0 to 1'

    if end_frame == -1:
        # Automatically set start and end frame
        # defining the first and end frame as detecting all the markers on any of cameras simultaneously
        filtered_points_2d_df = points_2d_df.query(f'likelihood > {dlc_thresh}')    # ignore points with low likelihood
        target_markers = misc.get_markers()
        markers_condition = ' or '.join([f'marker=="{ref}"' for ref in target_markers])
        num_marker = lambda i: len(filtered_points_2d_df.query(f'frame == {i} and ({markers_condition})')['marker'].unique())

        start_frame, end_frame = -1, -1
        max_idx = filtered_points_2d_df["frame"].max() + 1
        for i in range(max_idx):
            if num_marker(i) == len(target_markers):
                start_frame = i
                break
        for i in range(max_idx, 0, -1):
            if num_marker(i) == len(target_markers):
                end_frame = i
                break
        if start_frame == -1 or end_frame == -1:
            raise Exception("Setting frames failed. Please define start and end frames manually.")
    elif start_frame == -1:
        # Use the entire video.
        start_frame = 1
        end_frame = num_frames
    else:
        # User-defined frames
        start_frame = start_frame - 1  # 0 based indexing
        end_frame = end_frame % num_frames + 1 if end_frame == -1 else end_frame
        filtered_points_2d_df = points_2d_df[points_2d_df['likelihood'] > dlc_thresh]    # ignore points with low likelihood
    assert len(K_arr) == points_2d_df['camera'].nunique()

    N = end_frame - start_frame
    Ts = 1.0 / fps  # timestep

    # if N > 200:
    #     # Obtain the first 180 frames to avoid a possible memory issues with taking frames > 200.
    #     # Note, this is only seen on the Linux i9 when looping though
    #     end_frame = start_frame + 180
    #     N = end_frame - start_frame

    # save parameters
    with open(os.path.join(out_dir, "reconstruction_params.json"), "w") as f:
        json.dump(dict(start_frame=start_frame, end_frame=end_frame, dlc_thresh=dlc_thresh), f)

    logger.info(f"Start frame: {start_frame}, End frame: {end_frame}, Frame rate: {fps}")
    ## ========= POSE FUNCTIONS ========
    pose_to_3d, pos_funcs = data_ops.load_data(os.path.join(root_dir, "pose_3d_paws_included.pickle"))

    # ========= PROJECTION FUNCTIONS ========
    def pt3d_to_2d(x, y, z, K, D, R, t):
        x_2d = x*R[0,0] + y*R[0,1] + z*R[0,2] + t.flatten()[0]
        y_2d = x*R[1,0] + y*R[1,1] + z*R[1,2] + t.flatten()[1]
        z_2d = x*R[2,0] + y*R[2,1] + z*R[2,2] + t.flatten()[2]
        #project onto camera plane
        a = x_2d/z_2d
        b = y_2d/z_2d
        #fisheye params
        r = (a**2 + b**2 +1e-12)**0.5
        th = pyo.atan(r)
        #distortion
        th_D = th * (1 + D[0]*th**2 + D[1]*th**4 + D[2]*th**6 + D[3]*th**8)
        x_P = a*th_D/r
        y_P = b*th_D/r
        u = K[0,0]*x_P + K[0,2]
        v = K[1,1]*y_P + K[1,2]
        return u, v

    def pt3d_to_x2d(x, y, z, K, D, R, t):
        u = pt3d_to_2d(x, y, z, K, D, R, t)[0]
        return u

    def pt3d_to_y2d(x, y, z, K, D, R, t):
        v = pt3d_to_2d(x, y, z, K, D, R, t)[1]
        return v

    # ========= IMPORT DATA ========
    markers = misc.get_markers()

    def get_meas_from_df(n, c, l, d):
        n_mask = points_2d_df["frame"]== n-1
        l_mask = points_2d_df["marker"]== markers[l-1]
        c_mask = points_2d_df["camera"]== c-1
        d_idx = {1:"x", 2:"y"}
        val = points_2d_df[n_mask & l_mask & c_mask]
        return val[d_idx[d]].values[0]

    def get_likelihood_from_df(n, c, l):
        n_mask = points_2d_df["frame"]== n-1
        l_mask = points_2d_df["marker"]== markers[l-1]
        c_mask = points_2d_df["camera"]== c-1
        val = points_2d_df[n_mask & l_mask & c_mask]
        return val["likelihood"].values[0]

    proj_funcs = [pt3d_to_x2d, pt3d_to_y2d]

    # measurement standard deviation
    R = np.array([
        1.2, # nose
        1.24, # l_eye
        1.18, # r_eye
        2.08, # neck_base
        2.04, # spine
        2.52, # tail_base
        2.73, # tail1
        1.83, # tail2
        3.47, # r_shoulder
        2.75, # r_front_knee
        2.69, # r_front_ankle
        2.24, # r_front_paw
        3.4, # l_shoulder
        2.91, # l_front_knee
        2.85, # l_front_ankle
        2.27, # l_front_paw
        3.26, # r_hip
        2.76, # r_back_knee
        2.33, # r_back_ankle
        2.4, # r_back_paw
        3.53, # l_hip
        2.69, # l_back_knee
        2.49, # l_back_ankle
        2.34 # l_back_paw
    ], dtype=np.float64)
    # R_pw = np.array([R, [5.13, 3.06, 2.99, 4.07, 5.53, 4.67, 6.05, 5.6, 5.43, 5.39, 6.34, 6.53, 6.14, 6.54, 5.35, 5.33, 6.24, 6.91, 5.8, 6.6],
    # [4.3, 4.72, 4.9, 3.8, 4.4, 5.43, 5.22, 7.29, 5.39, 5.72, 6.01, 6.83, 6.32, 6.27, 5.81, 6.19, 6.22, 7.15, 6.98, 6.5]], dtype=np.float64)
    R_pw = np.array([R, [2.71, 3.06, 2.99, 4.07, 5.53, 4.67, 6.05, 5.6, 5.01, 5.11, 5.24, 4.85, 5.18, 5.28, 5.5, 4.9, 4.7, 4.7, 5.21, 5.11, 5.1, 5.27, 5.75, 5.44],
    [2.8, 3.24, 3.42, 3.8, 4.4, 5.43, 5.22, 7.29, 8.19, 6.5, 5.9, 6.18, 8.83, 6.52, 6.22, 6.34, 6.8, 6.12, 5.37, 5.98, 7.83, 6.44, 6.1, 6.38]], dtype=np.float64)
    R_pw[0, :] = 5
    R_pw[1, :] = 10
    R_pw[2, :] = 15
    # TODO: I have placed dummy variables for the paw pose variances.
    Q = [ # model parameters variance
        4, 7, 5, # x, y, z
        13, 32, 0, 10, 0, 0, 0, 0, 0, 0, 0, 0, 0, 0, 0, 0, 0, 0, #  phi_1, ... , phi_14
        9, 18, 43, 53, 90, 118, 247, 186, 194, 164, 295, 243, 334, 149, 250, 250, 250, 250, # theta_1, ... , theta_n
        26, 12, 0, 34, 43, 51, 0, 0, 0, 0, 0, 0, 0, 0, 0, 0, 0, 0 # psi_1, ... , psi_n
    #     ?, ?, ? # lure's x, y, z variance
    ]
    Q = np.array(Q, dtype=float)**2

    #===================================================
    #                   Load in data
    #===================================================
    logger.info("Load H5 2D DLC prediction data")
    df_paths = sorted(glob(os.path.join(dlc_dir, '*.h5')))

    points_2d_df = utils.load_dlc_points_as_df(df_paths, verbose=False)
    points_3d_df = utils.get_pairwise_3d_points_from_df(
        points_2d_df[points_2d_df['likelihood']>dlc_thresh],
        K_arr, D_arr, R_arr, t_arr,
        triangulate_points_fisheye
    )

    # estimate initial points
    logger.info("Estimate the initial trajectory")
    nose_pts = points_3d_df[points_3d_df["marker"]=="nose"][["frame", "x", "y", "z"]].values
    x_slope, x_intercept, *_ = linregress(nose_pts[:,0], nose_pts[:,1])
    y_slope, y_intercept, *_ = linregress(nose_pts[:,0], nose_pts[:,2])
    z_slope, z_intercept, *_ = linregress(nose_pts[:,0], nose_pts[:,3])
    frame_est = np.arange(end_frame)
    x_est = frame_est*x_slope + x_intercept
    y_est = frame_est*y_slope + y_intercept
    z_est = frame_est*z_slope + z_intercept
    psi_est = np.arctan2(y_slope, x_slope)

    logger.info("Prepare data - End")
    #===================================================
    #                   Optimisation
    #===================================================
    logger.info("Setup optimisation - Start")
    m = pyo.ConcreteModel(name = "Cheetah from measurements")
    m.Ts = Ts
    # ===== SETS =====
    P = 3 + 3 * 18 # + 3  # number of pose parameters (x, y, z, phi_1..n, theta_1..n, psi_1..n, x_l, y_l, z_l)
    L = len(markers) # number of dlc labels per frame
    C = len(K_arr) # number of cameras
    D2 = 2 # dimensionality of measurements
    D3 = 3 # dimensionality of measurements
    W = 1  # Number of pairwise terms to include + the base measurement.

    m.N = pyo.RangeSet(N)
    m.P = pyo.RangeSet(P)
    m.L = pyo.RangeSet(L)
    m.C = pyo.RangeSet(C)
    m.D2 = pyo.RangeSet(D2)
    m.D3 = pyo.RangeSet(D3)
    m.W = pyo.RangeSet(W)

    # Obtain base and pairwise measurments. TODO: This is not technically required for the base measurements but it is a lot faster than using pandas for querying data.
    data = {}
    pw_data = {}
    cam_idx = 0
    for path in df_paths:
        dlc_df = pd.read_hdf(path)
        pose_array = dlc_df.droplevel([0], axis=1).to_numpy()
        data[cam_idx] = pose_array
        # Pairwise correspondence data.
        h5_filename = os.path.basename(path)
        pw_data[cam_idx] = data_ops.load_pickle(os.path.join(dlc_dir, f"{h5_filename[:4]}-predictions.pickle"))
        cam_idx += 1

    # Pairwise correspondence.
    # pw_data = {}
    # for cam in range(C):
    #     pw_data[cam] = data_ops.load_data(os.path.join(dlc_dir, f"cam{cam+1}-predictions.pickle"))


    index_dict = {"nose":23, "r_eye":0, "l_eye":1, "neck_base":24, "spine":6, "tail_base":22, "tail1":11,
     "tail2":12, "l_shoulder":13,"l_front_knee":14,"l_front_ankle":15, "l_front_paw": 16, "r_shoulder":2,
      "r_front_knee":3, "r_front_ankle":4, "r_front_paw": 5, "l_hip":17, "l_back_knee":18, "l_back_ankle":19, "l_back_paw": 20,
       "r_hip":7,"r_back_knee":8,"r_back_ankle":9, "r_back_paw": 10}

    # pair_dict = {"r_eye":[23, 24], "l_eye":[23, 24], "nose":[6, 24], "neck_base":[6, 23], "spine":[22, 24], "tail_base":[6, 11], "tail1":[6, 22],
    #  "tail2":[11, 22], "l_shoulder":[6, 24],"l_front_knee":[6, 24],"l_front_ankle":[6, 24],"r_shoulder":[6, 24],
    #   "r_front_knee":[6, 24], "r_front_ankle":[6, 24],"l_hip":[6, 22],"l_back_knee":[6, 22], "l_back_ankle":[6, 22],
    #    "r_hip":[6, 22],"r_back_knee":[6, 22],"r_back_ankle":[6, 22]}
    pair_dict = {"r_eye":[23, 1], "l_eye":[23, 0], "nose":[0, 1], "neck_base":[6, 23], "spine":[22, 24], "tail_base":[6, 11], "tail1":[6, 22],
     "tail2":[11, 22], "l_shoulder":[14, 24],"l_front_knee":[13, 15],"l_front_ankle":[13, 14], "l_front_paw": [14, 15], "r_shoulder":[3, 24],
      "r_front_knee":[2, 4], "r_front_ankle":[2, 3], "r_front_paw": [3, 4], "l_hip": [18, 22], "l_back_knee":[17, 19], "l_back_ankle":[17, 18], "l_back_paw": [18, 19],
       "r_hip":[8, 22], "r_back_knee":[7, 9],"r_back_ankle":[7, 8], "r_back_paw": [8, 9]}

    # ======= WEIGHTS =======
    def init_meas_weights(m, n, c, l, w):
        # Determine if the current measurement is the base prediction or a pairwise prediction.
        marker = markers[l-1]
        if w < 2:
            values = data[c-1][(n-1)+start_frame]
            val = values[2::3]
            base = index_dict[marker]
            likelihood = val[base]
        else:
            base = pair_dict[marker][w-2]
            pw_values = pw_data[c-1][(n-1)+start_frame]
            val = pw_values["pose"][2::3]
            likelihood = val[base]

        # Filter measurements based on DLC threshold. This does ensures that badly predicted points are not considered in the objective function.
        if likelihood > dlc_thresh:
            return 1/R_pw[w-1][l-1]
        else:
            return 0.0
    m.meas_err_weight = pyo.Param(m.N, m.C, m.L, m.W, initialize=init_meas_weights, mutable=True)  # IndexError: index 0 is out of bounds for axis 0 with size 0

    def init_model_weights(m, p):
        if Q[p-1] != 0.0:
            return 1/Q[p-1]
        else:
            return 0.0
    m.model_err_weight = pyo.Param(m.P, initialize=init_model_weights)

    # ===== PARAMETERS =====
    def init_measurements(m, n, c, l, d2, w):
        # Determine if the current measurement is the base prediction or a pairwise prediction.
        values = data[c-1][(n-1)+start_frame]
        val = values[d2-1::3]
        marker = markers[l-1]
        if w < 2:
            base = index_dict[marker]
            return val[base]
        else:
            base = pair_dict[marker][w-2]
            pw_values = pw_data[c-1][(n-1)+start_frame]
            val_pw = pw_values["pws"][:,:,:,d2-1]
            return val[base] + val_pw[0, base, index_dict[marker]]
    m.meas = pyo.Param(m.N, m.C, m.L, m.D2, m.W, initialize=init_measurements)

    if export_measurements:
        # Generate dataframe with the measurements that are used in the optimisation.
        # This allows for inspection of the normal and pairwise predictions used in the FTE.
        measurement_dir = os.path.join(out_dir, "measurements")
        os.makedirs(measurement_dir, exist_ok=True)
        xy_labels = ["x", "y"]
        pd_index = pd.MultiIndex.from_product([markers, xy_labels], names=["bodyparts", "coords"])
        for c in m.C:
            for w in m.W:
                included_measurements = []
                for n in m.N:
                    included_measurements.append([])
                    for l in m.L:
                        if m.meas_err_weight[n, c, l, w] != 0.0:
                            included_measurements[n-1].append([m.meas[n, c, l, 1, w], m.meas[n, c, l, 2, w]])
                        else:
                            included_measurements[n-1].append([float("NaN"), float("NaN")])
                measurements = np.array(included_measurements)
                n_frames = len(measurements)
                df = pd.DataFrame(measurements.reshape((n_frames, -1)), columns=pd_index, index=range(start_frame, start_frame+n_frames))
                # df.to_csv(os.path.join(OUT_DIR, "measurements", f"cam{c}_fte.csv"))
                df.to_hdf(os.path.join(measurement_dir, f"cam{c}_pw_{w}.h5"), "df_with_missing", format="table", mode="w")

    logger.info("Measurement initialisation...Done")
    # ===== VARIABLES =====
    m.x = pyo.Var(m.N, m.P) #position
    m.dx = pyo.Var(m.N, m.P) #velocity
    m.ddx = pyo.Var(m.N, m.P) #acceleration
    m.poses = pyo.Var(m.N, m.L, m.D3)
    m.slack_model = pyo.Var(m.N, m.P)
    m.slack_meas = pyo.Var(m.N, m.C, m.L, m.D2, m.W, initialize=0.0)

    # ===== VARIABLES INITIALIZATION =====
    # state_indices = Q > 0
    # ekf_states = data_ops.load_pickle(os.path.join(data_dir, "ekf", "ekf.pickle"))
    init_x = np.zeros((N, P))
    init_x[:,0] = x_est[start_frame: start_frame+N] #x # change this to [start_frame: end_frame]?
    init_x[:,1] = y_est[start_frame: start_frame+N] #y
    init_x[:,2] = z_est[start_frame: start_frame+N] #z
    init_x[:,39] = psi_est # yaw = psi
    init_dx = np.zeros((N, P))
    init_ddx = np.zeros((N, P))
    # init_x[:, state_indices] = ekf_states["x"]
    # init_dx[:, state_indices] = ekf_states["dx"]
    # init_ddx[:, state_indices] = ekf_states["ddx"]
    for n in m.N:
        for p in m.P:
            if n<len(init_x): #init using known values
                m.x[n,p].value = init_x[n-1,p-1]
                m.dx[n,p].value = init_dx[n-1,p-1]
                m.ddx[n,p].value = init_ddx[n-1,p-1]
            else: #init using last known value
                m.x[n,p].value = init_x[-1,p-1]
                m.dx[n,p].value = init_dx[-1,p-1]
                m.ddx[n,p].value = init_ddx[-1,p-1]
        #init pose
        var_list = [m.x[n,p].value for p in range(1, P+1)]
        for l in m.L:
            [pos] = pos_funcs[l-1](*var_list)
            # pos = pose_to_3d(*var_list)[l-1]
            for d3 in m.D3:
                m.poses[n,l,d3].value = pos[d3-1]

    logger.info("Variable initialisation...Done")
    # ===== CONSTRAINTS =====
    # 3D POSE
    def pose_constraint(m,n,l,d3):
        #get 3d points
        var_list = [m.x[n,p] for p in range(1, P+1)]
        [pos] = pos_funcs[l-1](*var_list)
        # pos = pose_to_3d(*var_list)[l-1]
        return pos[d3-1] == m.poses[n,l,d3]
    m.pose_constraint = pyo.Constraint(m.N, m.L, m.D3, rule=pose_constraint)

    # INTEGRATION
    def backwards_euler_pos(m,n,p): # position
        if n > 1:
    #             return m.x[n,p] == m.x[n-1,p] + m.h*m.dx[n-1,p] + m.h**2 * m.ddx[n-1,p]/2
            return m.x[n,p] == m.x[n-1,p] + m.Ts*m.dx[n,p]

        else:
            return pyo.Constraint.Skip
    m.integrate_p = pyo.Constraint(m.N, m.P, rule = backwards_euler_pos)

    def backwards_euler_vel(m,n,p): # velocity
        if n > 1:
            return m.dx[n,p] == m.dx[n-1,p] + m.Ts*m.ddx[n,p]
        else:
            return pyo.Constraint.Skip
    m.integrate_v = pyo.Constraint(m.N, m.P, rule = backwards_euler_vel)

    # MODEL
    def constant_acc(m, n, p):
        if n > 1:
            return m.ddx[n,p] == m.ddx[n-1,p] + m.slack_model[n,p]
        else:
            return pyo.Constraint.Skip
    m.constant_acc = pyo.Constraint(m.N, m.P, rule = constant_acc)

    # MEASUREMENT
    def measurement_constraints(m, n, c, l, d2, w):
        #project
        K, D, R, t = K_arr[c-1], D_arr[c-1], R_arr[c-1], t_arr[c-1]
        x, y, z = m.poses[n,l,1], m.poses[n,l,2], m.poses[n,l,3]
        return proj_funcs[d2-1](x, y, z, K, D, R, t) - m.meas[n, c, l, d2, w] - m.slack_meas[n, c, l, d2, w] == 0.0
    m.measurement = pyo.Constraint(m.N, m.C, m.L, m.D2, m.W, rule = measurement_constraints)

    #===== POSE CONSTRAINTS (Note 1 based indexing for pyomo!!!!...@#^!@#&) =====
    #Head
    def head_phi_0(m,n):
        return abs(m.x[n,4]) <= np.pi/6
    m.head_phi_0 = pyo.Constraint(m.N, rule=head_phi_0)
    def head_theta_0(m,n):
        return abs(m.x[n,22]) <= np.pi/6
    m.head_theta_0 = pyo.Constraint(m.N, rule=head_theta_0)

    #Neck
    def neck_phi_1(m,n):
        return abs(m.x[n,5]) <= np.pi/6
    m.neck_phi_1 = pyo.Constraint(m.N, rule=neck_phi_1)
    def neck_theta_1(m,n):
        return abs(m.x[n,23]) <= np.pi/6
    m.neck_theta_1 = pyo.Constraint(m.N, rule=neck_theta_1)
    def neck_psi_1(m,n):
        return abs(m.x[n,41]) <= np.pi/6
    m.neck_psi_1 = pyo.Constraint(m.N, rule=neck_psi_1)

    #Front torso
    def front_torso_theta_2(m,n):
        return abs(m.x[n,24]) <= np.pi/6
    m.front_torso_theta_2 = pyo.Constraint(m.N, rule=front_torso_theta_2)

    #Back torso
    def back_torso_theta_3(m,n):
        return abs(m.x[n,25]) <= np.pi/6
    m.back_torso_theta_3 = pyo.Constraint(m.N, rule=back_torso_theta_3)
    def back_torso_phi_3(m,n):
        return abs(m.x[n,7]) <= np.pi/6
    m.back_torso_phi_3 = pyo.Constraint(m.N, rule=back_torso_phi_3)
    def back_torso_psi_3(m,n):
        return abs(m.x[n,43]) <= np.pi/6
    m.back_torso_psi_3 = pyo.Constraint(m.N, rule=back_torso_psi_3)

    #Tail base
    def tail_base_theta_4(m,n):
        return abs(m.x[n,26]) <= np.pi/1.5
    m.tail_base_theta_4 = pyo.Constraint(m.N, rule=tail_base_theta_4)
    def tail_base_psi_4(m,n):
        return abs(m.x[n,44]) <= np.pi/1.5
    m.tail_base_psi_4 = pyo.Constraint(m.N, rule=tail_base_psi_4)

    #Tail mid
    def tail_mid_theta_5(m,n):
        return abs(m.x[n,27]) <= np.pi/1.5
    m.tail_mid_theta_5 = pyo.Constraint(m.N, rule=tail_mid_theta_5)
    def tail_mid_psi_5(m,n):
        return abs(m.x[n,45]) <= np.pi/1.5
    m.tail_mid_psi_5 = pyo.Constraint(m.N, rule=tail_mid_psi_5)

    #Front left leg
    def l_shoulder_theta_6(m,n):
        return abs(m.x[n,28]) <= np.pi*0.75
    m.l_shoulder_theta_6 = pyo.Constraint(m.N, rule=l_shoulder_theta_6)
    def l_front_knee_theta_7(m,n):
        return abs(m.x[n,29] + np.pi/2) <= np.pi/2
    m.l_front_knee_theta_7 = pyo.Constraint(m.N, rule=l_front_knee_theta_7)
    def l_front_ankle_theta_14(m,n):
        return abs(m.x[n,36] - np.pi/2) <= np.pi/2
    m.l_front_ankle_theta_14 = pyo.Constraint(m.N, rule=l_front_ankle_theta_14)

    #Front right leg
    def r_shoulder_theta_8(m,n):
        return abs(m.x[n,30]) <= np.pi*0.75
    m.r_shoulder_theta_8 = pyo.Constraint(m.N, rule=r_shoulder_theta_8)
    def r_front_knee_theta_9(m,n):
        return abs(m.x[n,31] + np.pi/2) <= np.pi/2
    m.r_front_knee_theta_9 = pyo.Constraint(m.N, rule=r_front_knee_theta_9)
    def r_front_ankle_theta_15(m,n):
        return abs(m.x[n,37] - np.pi/2) <= np.pi/2
    m.r_front_ankle_theta_15 = pyo.Constraint(m.N, rule=r_front_ankle_theta_15)

    #Back left leg
    def l_hip_theta_10(m,n):
        return abs(m.x[n,32]) <= np.pi*0.75
    m.l_hip_theta_10 = pyo.Constraint(m.N, rule=l_hip_theta_10)
    def l_back_knee_theta_11(m,n):
        return abs(m.x[n,33] - np.pi/2) <= np.pi/2
    m.l_back_knee_theta_11 = pyo.Constraint(m.N, rule=l_back_knee_theta_11)
    def l_back_ankle_theta_16(m,n):
        return abs(m.x[n,38] + np.pi/2) <= np.pi/2
    m.l_back_ankle_theta_16 = pyo.Constraint(m.N, rule=l_back_ankle_theta_16)

    #Back right leg
    def r_hip_theta_12(m,n):
        return abs(m.x[n,34]) <= np.pi*0.75
    m.r_hip_theta_12 = pyo.Constraint(m.N, rule=r_hip_theta_12)
    def r_back_knee_theta_13(m,n):
        return abs(m.x[n,35] - np.pi/2) <= np.pi/2
    m.r_back_knee_theta_13 = pyo.Constraint(m.N, rule=r_back_knee_theta_13)
    def r_back_ankle_theta_17(m,n):
        return abs(m.x[n,39] + np.pi/2) <= np.pi/2
    m.r_back_ankle_theta_17 = pyo.Constraint(m.N, rule=r_back_ankle_theta_17)

    logger.info("Constaint initialisation...Done")
    # ======= OBJECTIVE FUNCTION =======
    def obj(m):
        slack_model_err = 0.0
        slack_meas_err = 0.0
        for n in m.N:
            #Model Error
            for p in m.P:
                slack_model_err += m.model_err_weight[p] * m.slack_model[n, p] ** 2
            #Measurement Error
            for l in m.L:
                for c in m.C:
                    for d2 in m.D2:
                        # slack_meas_err += misc.redescending_loss(m.meas_err_weight[n, c, l] * m.slack_meas[n, c, l, d2], redesc_a, redesc_b, redesc_c)
                        for w in m.W:
                            slack_meas_err += misc.redescending_loss(m.meas_err_weight[n, c, l, w] * m.slack_meas[n, c, l, d2, w], redesc_a, redesc_b, redesc_c)
        return 1e-3 * (slack_meas_err + slack_model_err)

    m.obj = pyo.Objective(rule = obj)

    logger.info("Objective initialisation...Done")
    # RUN THE SOLVER
<<<<<<< HEAD
    opt = SolverFactory(
        'ipopt',
        # executable='/home/zico/lib/ipopt/build/bin/ipopt'
    )

    # solver options
    opt.options["print_level"] = 5
    opt.options["max_iter"] = 10000
    opt.options["max_cpu_time"] = 10000
    opt.options["Tol"] = 1e-1
    opt.options["OF_print_timing_statistics"] = "yes"
    opt.options["OF_print_frequency_time"] = 10
    opt.options["OF_hessian_approximation"] = "limited-memory"
    opt.options["OF_accept_every_trial_step"] = "yes"
    opt.options["linear_solver"] = "ma86"
    opt.options['OF_ma86_scaling'] = "none"
=======
    if opt == None:
        opt = SolverFactory(
            'ipopt',
            executable='/home/zico/lib/ipopt/build/bin/ipopt'
        )
        # solver options
        opt.options["print_level"] = 5
        opt.options["max_iter"] = 10000
        opt.options["max_cpu_time"] = 10000
        opt.options["Tol"] = 1e-1
        opt.options["OF_print_timing_statistics"] = "yes"
        opt.options["OF_print_frequency_time"] = 10
        opt.options["OF_hessian_approximation"] = "limited-memory"
        opt.options["OF_accept_every_trial_step"] = "yes"
        opt.options["linear_solver"] = "ma86"
        opt.options['OF_ma86_scaling'] = "none"
>>>>>>> ac71cf38

    logger.info("Setup optimisation - End")
    t1 = time()
    logger.info(f"Initialisation took {t1 - t0:.2f}s")

    t0 = time()
    results = opt.solve(m, tee=True)
    t1 = time()
    logger.info(f"Optimisation solver took {t1 - t0:.2f}s")

    app.stop_logging()

    logger.info("Generate outputs...")
    # ===== SAVE FTE RESULTS =====
    def convert_m(m, pose_indices):
        x_optimised, dx_optimised, ddx_optimised = [], [], []
        for n in m.N:
            x_optimised.append([pyo.value(m.x[n, p]) for p in m.P])
            dx_optimised.append([pyo.value(m.dx[n, p]) for p in m.P])
            ddx_optimised.append([pyo.value(m.ddx[n, p]) for p in m.P])

        positions = [pose_to_3d(*states) for states in x_optimised]

        # remove zero-valued vars
        for n in m.N:
            n -= 1 # remember pyomo's 1-based indexing
            for p in pose_indices[::-1]:
                    assert x_optimised[n][p] == 0
                    del x_optimised[n][p]
                    del dx_optimised[n][p]
                    del ddx_optimised[n][p]

        states = dict(
            x=x_optimised,
            dx=dx_optimised,
            ddx=ddx_optimised,
        )
        return positions, states

    [unused_pose_indices] = np.where(Q == 0)
    positions, states = convert_m(m, unused_pose_indices)

    out_fpath = os.path.join(out_dir, f"fte.pickle")
    app.save_optimised_cheetah(positions, out_fpath, extra_data=dict(**states, start_frame=start_frame))
    app.save_3d_cheetah_as_2d(positions, out_dir, scene_fpath, markers, project_points_fisheye, start_frame, out_fname="fte", vid_dir=data_dir)

    # Create 2D reprojection videos.
    if generate_reprojection_videos:
        video_fpaths = sorted(glob(os.path.join(root_dir, data_path, "cam[1-9].mp4"))) # original vids should be in the parent dir
        app.create_labeled_videos(video_fpaths, out_dir=out_dir, draw_skeleton=True, pcutoff=dlc_thresh)

    logger.info("Done")

if __name__ == '__main__':
    root_dir = os.path.join("/","data", "dlc", "to_analyse", "cheetah_videos")
    data = data_ops.load_pickle("/data/zico/CheetahResults/test_videos_list.pickle")
    tests = data["test_dirs"]
    out_dir_prefix="/data/zico/CheetahResults/auto_frame_select"
    if platform.python_implementation() == "PyPy":
        t0 = time()
        logger.info("Run reconstruction on all videos...")
        # Initialise the Ipopt solver.
        opt = SolverFactory(
            'ipopt',
            executable='/home/zico/lib/ipopt/build/bin/ipopt'
        )
        # solver options
        opt.options["print_level"] = 5
        opt.options["max_iter"] = 10000
        opt.options["max_cpu_time"] = 10000
        opt.options["Tol"] = 1e-1
        opt.options["OF_print_timing_statistics"] = "yes"
        opt.options["OF_print_frequency_time"] = 10
        opt.options["OF_hessian_approximation"] = "limited-memory"
        opt.options["OF_accept_every_trial_step"] = "yes"
        opt.options["linear_solver"] = "ma86"
        opt.options['OF_ma86_scaling'] = "none"

        for test in tqdm(tests):
            dir = test.split("/cheetah_videos/")[1]
            try:
                run(root_dir, dir, start_frame=1, end_frame=-1, dlc_thresh=0.5, opt=opt, out_dir_prefix=out_dir_prefix)
            except:
                run(root_dir, dir, start_frame=-1, end_frame=1, dlc_thresh=0.5, opt=opt, out_dir_prefix=out_dir_prefix)

        t1 = time()
        logger.info(f"Run through all videos took {t1 - t0:.2f}s")
    elif platform.python_implementation() == "CPython":
        t0 = time()
        logger.info("Run 2D reprojections on all videos...")
        for test in tqdm(tests):
            dir = test.split("/cheetah_videos/")[1]
            try:
                if out_dir_prefix:
                    out_dir = os.path.join(out_dir_prefix, dir, "fte_pw")
                else:
                    out_dir = os.path.join(root_dir, dir, "fte_pw")
                video_fpaths = sorted(glob(os.path.join(root_dir, dir, "cam[1-9].mp4"))) # original vids should be in the parent dir
                app.create_labeled_videos(video_fpaths, out_dir=out_dir, draw_skeleton=True, pcutoff=0.5)
            except:
                continue

        t1 = time()
        logger.info(f"Video generation took {t1 - t0:.2f}s")<|MERGE_RESOLUTION|>--- conflicted
+++ resolved
@@ -734,24 +734,6 @@
 
     logger.info("Objective initialisation...Done")
     # RUN THE SOLVER
-<<<<<<< HEAD
-    opt = SolverFactory(
-        'ipopt',
-        # executable='/home/zico/lib/ipopt/build/bin/ipopt'
-    )
-
-    # solver options
-    opt.options["print_level"] = 5
-    opt.options["max_iter"] = 10000
-    opt.options["max_cpu_time"] = 10000
-    opt.options["Tol"] = 1e-1
-    opt.options["OF_print_timing_statistics"] = "yes"
-    opt.options["OF_print_frequency_time"] = 10
-    opt.options["OF_hessian_approximation"] = "limited-memory"
-    opt.options["OF_accept_every_trial_step"] = "yes"
-    opt.options["linear_solver"] = "ma86"
-    opt.options['OF_ma86_scaling'] = "none"
-=======
     if opt == None:
         opt = SolverFactory(
             'ipopt',
@@ -768,7 +750,6 @@
         opt.options["OF_accept_every_trial_step"] = "yes"
         opt.options["linear_solver"] = "ma86"
         opt.options['OF_ma86_scaling'] = "none"
->>>>>>> ac71cf38
 
     logger.info("Setup optimisation - End")
     t1 = time()
