--- conflicted
+++ resolved
@@ -188,15 +188,9 @@
         pos_funcs.append(lamb)
 
     # Save the functions to file.
-<<<<<<< HEAD
     data_ops.save_sympy_functions(os.path.join(data_dir, "pose_3d_paws_included.pickle"), (pose_to_3d, pos_funcs))
 
-def run(root_dir: str, data_path: str, start_frame: int, end_frame: int, dlc_thresh: float, auto_frame_select: bool = True, out_dir_prefix: str = None, export_measurements: bool = False):
-=======
-    data_ops.save_dill(os.path.join(data_dir, "pose_3d_functions.pickle"), (pose_to_3d, pos_funcs))
-
 def run(root_dir: str, data_path: str, start_frame: int, end_frame: int, dlc_thresh: float, out_dir_prefix: str = None, generate_reprojection_videos: bool = False, export_measurements: bool = False):
->>>>>>> 0ce44b1f
     logger.info("Prepare data - Start")
     # We use a redescending cost to stop outliers affecting the optimisation negatively
     redesc_a = 3
@@ -227,21 +221,6 @@
     D_arr = D_arr.reshape((-1,4))
 
     # load video info
-<<<<<<< HEAD
-    res, fps, tot_frames, _ = app.get_vid_info(data_dir) # path to original videos
-    assert end_frame <= tot_frames, f"end_frame must be less than or equal to {tot_frames}"
-    if auto_frame_select:
-        # Obtain the "best" 100 frames by taking the middle set of frames.
-        middle_frame = tot_frames // 2
-        end_frame = middle_frame + 50 if (tot_frames - middle_frame) > 50 else tot_frames
-        start_frame = middle_frame - 50 if middle_frame > 50 else 0
-    else:
-        # Manually obtain the start and end frames.
-        end_frame = tot_frames + (end_frame + 1) if end_frame < 0 else end_frame
-        start_frame -= 1    # 0 based indexing
-
-    assert start_frame >= 0
-=======
     res, fps, num_frames = 0, 0, 0
     if platform.python_implementation() == "CPython":
         res, fps, num_frames, _ = app.get_vid_info(data_dir)    # path to the directory having original videos
@@ -296,7 +275,6 @@
         filtered_points_2d_df = points_2d_df[points_2d_df['likelihood'] > dlc_thresh]    # ignore points with low likelihood
     assert len(K_arr) == points_2d_df['camera'].nunique()
 
->>>>>>> 0ce44b1f
     N = end_frame - start_frame
     Ts = 1.0 / fps  # timestep
 
@@ -314,11 +292,7 @@
 
     logger.info(f"Start frame: {start_frame}, End frame: {end_frame}, Frame rate: {fps}")
     ## ========= POSE FUNCTIONS ========
-<<<<<<< HEAD
     pose_to_3d, pos_funcs = data_ops.load_data(os.path.join(root_dir, "pose_3d_paws_included.pickle"))
-=======
-    pose_to_3d, pos_funcs = data_ops.load_dill(os.path.join(root_dir, "pose_3d_functions.pickle"))
->>>>>>> 0ce44b1f
 
     # ========= PROJECTION FUNCTIONS ========
     def pt3d_to_2d(x, y, z, K, D, R, t):
@@ -392,28 +366,16 @@
         3.53, # l_hip
         2.69, # l_back_knee
         2.49, # l_back_ankle
-<<<<<<< HEAD
-        2.34, # l_back_paw
+        2.34 # l_back_paw
     ], dtype=np.float64)
     # R_pw = np.array([R, [5.13, 3.06, 2.99, 4.07, 5.53, 4.67, 6.05, 5.6, 5.43, 5.39, 6.34, 6.53, 6.14, 6.54, 5.35, 5.33, 6.24, 6.91, 5.8, 6.6],
     # [4.3, 4.72, 4.9, 3.8, 4.4, 5.43, 5.22, 7.29, 5.39, 5.72, 6.01, 6.83, 6.32, 6.27, 5.81, 6.19, 6.22, 7.15, 6.98, 6.5]], dtype=np.float64)
     R_pw = np.array([R, [2.71, 3.06, 2.99, 4.07, 5.53, 4.67, 6.05, 5.6, 5.01, 5.11, 5.24, 4.85, 5.18, 5.28, 5.5, 4.9, 4.7, 4.7, 5.21, 5.11, 5.1, 5.27, 5.75, 5.44],
     [2.8, 3.24, 3.42, 3.8, 4.4, 5.43, 5.22, 7.29, 8.19, 6.5, 5.9, 6.18, 8.83, 6.52, 6.22, 6.34, 6.8, 6.12, 5.37, 5.98, 7.83, 6.44, 6.1, 6.38]], dtype=np.float64)
-    # R_pw[0, :] = 5
-    # R_pw[1, :] = 10
-    # R_pw[2, :] = 15
+    R_pw[0, :] = 5
+    R_pw[1, :] = 10
+    R_pw[2, :] = 15
     # TODO: I have placed dummy variables for the paw pose variances.
-=======
-        # 2.34, # l_back_paw
-    ], dtype=float)
-    # R_pw = np.array([R, [5.13, 3.06, 2.99, 4.07, 5.53, 4.67, 6.05, 5.6, 5.43, 5.39, 6.34, 6.53, 6.14, 6.54, 5.35, 5.33, 6.24, 6.91, 5.8, 6.6],
-    # [4.3, 4.72, 4.9, 3.8, 4.4, 5.43, 5.22, 7.29, 5.39, 5.72, 6.01, 6.83, 6.32, 6.27, 5.81, 6.19, 6.22, 7.15, 6.98, 6.5]], dtype=float)
-    R_pw = np.array([R, [2.71, 3.06, 2.99, 4.07, 5.53, 4.67, 6.05, 5.6, 5.01, 5.11, 5.24, 5.18, 5.28, 5.5, 4.7, 4.7, 5.21, 5.1, 5.27, 5.75],
-    [2.8, 3.24, 3.42, 3.8, 4.4, 5.43, 5.22, 7.29, 8.19, 6.5, 5.9, 8.83, 6.52, 6.22, 6.8, 6.12, 5.37, 7.83, 6.44, 6.1]], dtype=float)
-    R_pw[0, :] = 5.0
-    # R_pw[1, :] = 10.0
-    # R_pw[2, :] = 15.0
->>>>>>> 0ce44b1f
     Q = [ # model parameters variance
         4, 7, 5, # x, y, z
         13, 32, 0, 10, 0, 0, 0, 0, 0, 0, 0, 0, 0, 0, 0, 0, 0, 0, #  phi_1, ... , phi_14
@@ -481,11 +443,7 @@
         data[cam_idx] = pose_array
         # Pairwise correspondence data.
         h5_filename = os.path.basename(path)
-<<<<<<< HEAD
-        pw_data[cam_idx] = data_ops.load_data(os.path.join(dlc_dir, f"{h5_filename[:4]}-predictions.pickle"))
-=======
         pw_data[cam_idx] = data_ops.load_pickle(os.path.join(dlc_dir, f"{h5_filename[:4]}-predictions.pickle"))
->>>>>>> 0ce44b1f
         cam_idx += 1
 
     # Pairwise correspondence.
@@ -714,11 +672,7 @@
 
     #Front left leg
     def l_shoulder_theta_6(m,n):
-<<<<<<< HEAD
         return abs(m.x[n,28]) <= np.pi*0.75
-=======
-        return abs(m.x[n,24]) <= np.pi*0.75
->>>>>>> 0ce44b1f
     m.l_shoulder_theta_6 = pyo.Constraint(m.N, rule=l_shoulder_theta_6)
     def l_front_knee_theta_7(m,n):
         return abs(m.x[n,29] + np.pi/2) <= np.pi/2
@@ -729,11 +683,7 @@
 
     #Front right leg
     def r_shoulder_theta_8(m,n):
-<<<<<<< HEAD
         return abs(m.x[n,30]) <= np.pi*0.75
-=======
-        return abs(m.x[n,26]) <= np.pi*0.75
->>>>>>> 0ce44b1f
     m.r_shoulder_theta_8 = pyo.Constraint(m.N, rule=r_shoulder_theta_8)
     def r_front_knee_theta_9(m,n):
         return abs(m.x[n,31] + np.pi/2) <= np.pi/2
@@ -744,11 +694,7 @@
 
     #Back left leg
     def l_hip_theta_10(m,n):
-<<<<<<< HEAD
         return abs(m.x[n,32]) <= np.pi*0.75
-=======
-        return abs(m.x[n,28]) <= np.pi*0.75
->>>>>>> 0ce44b1f
     m.l_hip_theta_10 = pyo.Constraint(m.N, rule=l_hip_theta_10)
     def l_back_knee_theta_11(m,n):
         return abs(m.x[n,33] - np.pi/2) <= np.pi/2
@@ -759,11 +705,7 @@
 
     #Back right leg
     def r_hip_theta_12(m,n):
-<<<<<<< HEAD
         return abs(m.x[n,34]) <= np.pi*0.75
-=======
-        return abs(m.x[n,30]) <= np.pi*0.75
->>>>>>> 0ce44b1f
     m.r_hip_theta_12 = pyo.Constraint(m.N, rule=r_hip_theta_12)
     def r_back_knee_theta_13(m,n):
         return abs(m.x[n,35] - np.pi/2) <= np.pi/2
@@ -797,10 +739,6 @@
     opt = SolverFactory(
         'ipopt',
         # executable='/home/zico/lib/ipopt/build/bin/ipopt'
-<<<<<<< HEAD
-=======
-        # executable="/tmp/build/bin/ipopt"
->>>>>>> 0ce44b1f
     )
 
     # solver options
